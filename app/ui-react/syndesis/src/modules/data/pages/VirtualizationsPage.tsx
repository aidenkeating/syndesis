import { WithVirtualizationHelpers, WithVirtualizations } from '@syndesis/api';
import { RestDataService } from '@syndesis/models';
import {
  IActiveFilter,
  IFilterType,
  ISortType,
  VirtualizationList,
  VirtualizationListItem,
  VirtualizationListSkeleton,
} from '@syndesis/ui';
import { WithListViewToolbarHelpers, WithLoader } from '@syndesis/utils';
import * as React from 'react';
import { Translation } from 'react-i18next';
import { UIContext } from '../../../app';
import i18n from '../../../i18n';
import { ApiError } from '../../../shared';
import resolvers from '../resolvers';
import { getPublishingDetails } from '../shared/VirtualizationUtils';

function getFilteredAndSortedVirtualizations(
  virtualizations: RestDataService[],
  activeFilters: IActiveFilter[],
  currentSortType: string,
  isSortAscending: boolean
) {
  let filteredAndSorted = virtualizations;
  activeFilters.forEach((filter: IActiveFilter) => {
    const valueToLower = filter.value.toLowerCase();
    filteredAndSorted = filteredAndSorted.filter(
      (virtualization: RestDataService) =>
        virtualization.keng__id.toLowerCase().includes(valueToLower)
    );
  });

  filteredAndSorted = filteredAndSorted.sort(
    (thisVirtualization, thatVirtualization) => {
      if (isSortAscending) {
        return thisVirtualization.keng__id.localeCompare(
          thatVirtualization.keng__id
        );
      }

      // sort descending
      return thatVirtualization.keng__id.localeCompare(
        thisVirtualization.keng__id
      );
    }
  );

  return filteredAndSorted;
}

const filterByName = {
  filterType: 'text',
  id: 'name',
  placeholder: i18n.t('shared:filterByNamePlaceholder'),
  title: i18n.t('shared:Name'),
} as IFilterType;

const filterTypes: IFilterType[] = [filterByName];

const sortByName = {
  id: 'name',
  isNumeric: false,
  title: i18n.t('shared:Name'),
} as ISortType;

const sortTypes: ISortType[] = [sortByName];

export function getVirtualizationsHref(baseUrl: string): string {
  return `${baseUrl}`;
}

export class VirtualizationsPage extends React.Component {
  public filterUndefinedId(virtualization: RestDataService): boolean {
    return virtualization.keng__id !== undefined;
  }

  public handleImportVirt(virtualizationName: string) {
    // TODO: implement handleImportVirt
    alert('Import virtualization ' + virtualizationName);
  }

  /* TD-636: Commented out for TP 
  public handleExportVirtualization() {
    // TODO: implement handleExportVirtualization
    alert('Export virtualization ');
  } */

  public render() {
    return (
      <Translation ns={['data', 'shared']}>
        {t => (
          <UIContext.Consumer>
            {({ pushNotification }) => {
              return (
                <WithVirtualizations>
                  {({ data, hasData, error, read }) => {
                    return (
                      <WithVirtualizationHelpers>
                        {({
                          deleteVirtualization,
                          publishVirtualization,
                          unpublishServiceVdb,
                        }) => {
                          const handleDelete = async (
                            virtualizationName: string
                          ) => {
                            try {
                              await deleteVirtualization(
                                virtualizationName
                              ).then(read);
                              pushNotification(
                                t(
                                  'virtualization.deleteVirtualizationSuccess',
                                  { name: virtualizationName }
                                ),
                                'success'
                              );
                            } catch (error) {
                              const details = error.message
                                ? error.message
                                : '';
                              pushNotification(
                                t('virtualization.deleteVirtualizationFailed', {
                                  details,
                                  name: virtualizationName,
                                }),
                                'error'
                              );
                            }
                          };
                          const handlePublish = async (
                            virtualizationName: string
                          ) => {
                            try {
                              await publishVirtualization(virtualizationName);

<<<<<<< HEAD
                              pushNotification(
                                t(
                                  'virtualization.publishVirtualizationSuccess',
                                  { name: virtualizationName }
                                ),
                                'success'
                              );
                            } catch (error) {
                              const details = error.message
                                ? error.message
                                : '';
                              pushNotification(
                                t(
                                  'virtualization.publishVirtualizationFailed',
                                  { name: virtualizationName, details }
                                ),
                                'error'
                              );
                            }
                          };
                          const handleUnpublish = async (
                            serviceVdbName: string
                          ) => {
                            try {
                              await unpublishServiceVdb(serviceVdbName);

                              pushNotification(
                                t(
                                  'virtualization.unpublishVirtualizationSuccess',
                                  { name: serviceVdbName }
                                ),
                                'success'
                              );
                            } catch (error) {
                              const details = error.message
                                ? error.message
                                : '';
                              pushNotification(
                                t('virtualization.unpublishFailed', {
                                  details,
                                  name: serviceVdbName,
                                }),
                                'error'
                              );
                            }
                          };
                          return (
                            <WithListViewToolbarHelpers
                              defaultFilterType={filterByName}
                              defaultSortType={sortByName}
                            >
                              {helpers => {
                                const filteredAndSorted = getFilteredAndSortedVirtualizations(
                                  data,
                                  helpers.activeFilters,
                                  helpers.currentSortType,
                                  helpers.isSortAscending
                                );

                                return (
                                  <VirtualizationList
                                    filterTypes={filterTypes}
                                    sortTypes={sortTypes}
                                    resultsCount={filteredAndSorted.length}
                                    {...helpers}
                                    i18nCreateDataVirtualization={t(
                                      'virtualization.createDataVirtualization'
                                    )}
                                    i18nCreateDataVirtualizationTip={t(
                                      'virtualization.createDataVirtualizationTip'
                                    )}
                                    i18nDescription={t(
                                      'virtualization.virtualizationsPageDescription'
                                    )}
                                    i18nEmptyStateInfo={t(
                                      'virtualization.emptyStateInfoMessage'
                                    )}
                                    i18nEmptyStateTitle={t(
                                      'virtualization.emptyStateTitle'
                                    )}
                                    i18nImport={t('shared:Import')}
                                    i18nImportTip={t(
                                      'virtualization.importVirtualizationTip'
                                    )}
                                    i18nLinkCreateVirtualization={t(
                                      'virtualization.createDataVirtualization'
                                    )}
                                    i18nName={t('shared:Name')}
                                    i18nNameFilterPlaceholder={t(
                                      'shared:nameFilterPlaceholder'
                                    )}
                                    i18nResultsCount={t('shared:resultsCount', {
                                      count: filteredAndSorted.length,
                                    })}
                                    i18nTitle={t(
                                      'virtualization.virtualizationsPageTitle'
                                    )}
                                    linkCreateHRef={resolvers.virtualizations.create()}
                                    onImport={this.handleImportVirt}
                                    hasListData={data.length > 0}
                                  >
                                    <WithLoader
                                      error={error}
                                      loading={!hasData}
                                      loaderChildren={
                                        <VirtualizationListSkeleton
                                          width={800}
                                          style={{
                                            backgroundColor: '#FFF',
                                            marginTop: 30,
                                          }}
=======
                      return (
                        <Translation ns={['data', 'shared']}>
                          {t => (
                            <VirtualizationList
                              filterTypes={filterTypes}
                              sortTypes={sortTypes}
                              resultsCount={filteredAndSorted.length}
                              {...helpers}
                              i18nCreateDataVirtualization={t(
                                'virtualization.createDataVirtualization'
                              )}
                              i18nCreateDataVirtualizationTip={t(
                                'virtualization.createDataVirtualizationTip'
                              )}
                              i18nDescription={t(
                                'virtualization.virtualizationsPageDescription'
                              )}
                              i18nEmptyStateInfo={t(
                                'virtualization.emptyStateInfoMessage'
                              )}
                              i18nEmptyStateTitle={t(
                                'virtualization.emptyStateTitle'
                              )}
                              /* TD-636: Commented out for TP 
                              i18nImport={t('shared:Import')}
                              i18nImportTip={t(
                                'virtualization.importVirtualizationTip'
                              )} */
                              i18nLinkCreateVirtualization={t(
                                'virtualization.createDataVirtualization'
                              )}
                              i18nName={t('shared:Name')}
                              i18nNameFilterPlaceholder={t(
                                'shared:nameFilterPlaceholder'
                              )}
                              i18nResultsCount={t('shared:resultsCount', {
                                count: filteredAndSorted.length,
                              })}
                              i18nTitle={t(
                                'virtualization.virtualizationsPageTitle'
                              )}
                              linkCreateHRef={resolvers.virtualizations.create()}
                              /* TD-636: Commented out for TP 
                              onImport={this.handleImportVirt} */
                              hasListData={data.length > 0}
                            >
                              <WithLoader
                                error={error}
                                loading={!hasData}
                                loaderChildren={
                                  <VirtualizationListSkeleton
                                    width={800}
                                    style={{
                                      backgroundColor: '#FFF',
                                      marginTop: 30,
                                    }}
                                  />
                                }
                                errorChildren={<ApiError />}
                              >
                                {() =>
                                  filteredAndSorted.map(
                                    (
                                      virtualization: RestDataService,
                                      index: number
                                    ) => {
                                      const publishingDetails = getPublishingDetails(
                                        virtualization
                                      );
                                      return (
                                        <VirtualizationListItem
                                          key={index}
                                          detailsPageLink={resolvers.virtualizations.views.root(
                                            { virtualization }
                                          )}
                                          virtualizationName={
                                            virtualization.keng__id
                                          }
                                          virtualizationDescription={
                                            virtualization.tko__description
                                              ? virtualization.tko__description
                                              : ''
                                          }
                                          serviceVdbName={
                                            virtualization.serviceVdbName
                                          }
                                          i18nCancelText={t('shared:Cancel')}
                                          i18nDelete={t('shared:Delete')}
                                          i18nDeleteModalMessage={t(
                                            'virtualization.deleteModalMessage',
                                            { name: virtualization.keng__id }
                                          )}
                                          i18nDeleteModalTitle={t(
                                            'virtualization.deleteModalTitle'
                                          )}
                                          i18nDraft={t('shared:Draft')}
                                          i18nEdit={t('shared:Edit')}
                                          i18nEditTip={t(
                                            'virtualization.editDataVirtualizationTip'
                                          )}
                                          i18nError={t('shared:Error')}
                                          /* TD-636: Commented out for TP 
                                          i18nExport={t('shared:Export')} */
                                          i18nPublish={t('shared:Publish')}
                                          i18nPublished={t(
                                            'virtualization.publishedDataVirtualization'
                                          )}
                                          i18nUnpublish={t('shared:Unpublish')}
                                          i18nUnpublishModalMessage={t(
                                            'virtualization.unpublishModalMessage',
                                            { name: virtualization.keng__id }
                                          )}
                                          i18nUnpublishModalTitle={t(
                                            'virtualization.unpublishModalTitle'
                                          )}
                                          onDelete={handleDelete}
                                          /* TD-636: Commented out for TP 
                                          onExport={
                                            this.handleExportVirtualization
                                          } */
                                          onUnpublish={handleUnpublish}
                                          onPublish={handlePublish}
                                          currentPublishedState={
                                            publishingDetails.state
                                          }
                                          publishingLogUrl={
                                            publishingDetails.logUrl
                                          }
                                          publishingCurrentStep={
                                            publishingDetails.stepNumber
                                          }
                                          publishingTotalSteps={
                                            publishingDetails.stepTotal
                                          }
                                          publishingStepText={
                                            publishingDetails.stepText
                                          }
                                          i18nPublishInProgress={t(
                                            'virtualization.publishInProgress'
                                          )}
                                          i18nPublishLogUrlText={t(
                                            'shared:viewLogs'
                                          )}
>>>>>>> 2025b974
                                        />
                                      }
                                      errorChildren={<ApiError />}
                                    >
                                      {() =>
                                        filteredAndSorted.map(
                                          (
                                            virtualization: RestDataService,
                                            index: number
                                          ) => {
                                            const publishingDetails = getPublishingDetails(
                                              virtualization
                                            );
                                            return (
                                              <VirtualizationListItem
                                                key={index}
                                                detailsPageLink={resolvers.virtualizations.views.root(
                                                  { virtualization }
                                                )}
                                                virtualizationName={
                                                  virtualization.keng__id
                                                }
                                                virtualizationDescription={
                                                  virtualization.tko__description
                                                    ? virtualization.tko__description
                                                    : ''
                                                }
                                                serviceVdbName={
                                                  virtualization.serviceVdbName
                                                }
                                                i18nCancelText={t(
                                                  'shared:Cancel'
                                                )}
                                                i18nDelete={t('shared:Delete')}
                                                i18nDeleteModalMessage={t(
                                                  'virtualization.deleteModalMessage',
                                                  {
                                                    name:
                                                      virtualization.keng__id,
                                                  }
                                                )}
                                                i18nDeleteModalTitle={t(
                                                  'virtualization.deleteModalTitle'
                                                )}
                                                i18nDraft={t('shared:Draft')}
                                                i18nEdit={t('shared:Edit')}
                                                i18nEditTip={t(
                                                  'virtualization.editDataVirtualizationTip'
                                                )}
                                                i18nError={t('shared:Error')}
                                                i18nExport={t('shared:Export')}
                                                i18nPublish={t(
                                                  'shared:Publish'
                                                )}
                                                i18nPublished={t(
                                                  'virtualization.publishedDataVirtualization'
                                                )}
                                                i18nUnpublish={t(
                                                  'shared:Unpublish'
                                                )}
                                                i18nUnpublishModalMessage={t(
                                                  'virtualization.unpublishModalMessage',
                                                  {
                                                    name:
                                                      virtualization.keng__id,
                                                  }
                                                )}
                                                i18nUnpublishModalTitle={t(
                                                  'virtualization.unpublishModalTitle'
                                                )}
                                                onDelete={handleDelete}
                                                onExport={
                                                  this
                                                    .handleExportVirtualization
                                                }
                                                onUnpublish={handleUnpublish}
                                                onPublish={handlePublish}
                                                currentPublishedState={
                                                  publishingDetails.state
                                                }
                                                publishingLogUrl={
                                                  publishingDetails.logUrl
                                                }
                                                publishingCurrentStep={
                                                  publishingDetails.stepNumber
                                                }
                                                publishingTotalSteps={
                                                  publishingDetails.stepTotal
                                                }
                                                publishingStepText={
                                                  publishingDetails.stepText
                                                }
                                                i18nPublishInProgress={t(
                                                  'virtualization.publishInProgress'
                                                )}
                                                i18nPublishLogUrlText={t(
                                                  'shared:viewLogs'
                                                )}
                                              />
                                            );
                                          }
                                        )
                                      }
                                    </WithLoader>
                                  </VirtualizationList>
                                );
                              }}
                            </WithListViewToolbarHelpers>
                          );
                        }}
                      </WithVirtualizationHelpers>
                    );
                  }}
                </WithVirtualizations>
              );
            }}
          </UIContext.Consumer>
        )}
      </Translation>
    );
  }
}<|MERGE_RESOLUTION|>--- conflicted
+++ resolved
@@ -136,7 +136,6 @@
                             try {
                               await publishVirtualization(virtualizationName);
 
-<<<<<<< HEAD
                               pushNotification(
                                 t(
                                   'virtualization.publishVirtualizationSuccess',
@@ -217,10 +216,11 @@
                                     i18nEmptyStateTitle={t(
                                       'virtualization.emptyStateTitle'
                                     )}
+                                    /* TD-636: Commented out for TP 
                                     i18nImport={t('shared:Import')}
                                     i18nImportTip={t(
                                       'virtualization.importVirtualizationTip'
-                                    )}
+                                    )} */
                                     i18nLinkCreateVirtualization={t(
                                       'virtualization.createDataVirtualization'
                                     )}
@@ -235,7 +235,8 @@
                                       'virtualization.virtualizationsPageTitle'
                                     )}
                                     linkCreateHRef={resolvers.virtualizations.create()}
-                                    onImport={this.handleImportVirt}
+                                    /* TD-636: Commented out for TP 
+                                    onImport={this.handleImportVirt} */
                                     hasListData={data.length > 0}
                                   >
                                     <WithLoader
@@ -248,151 +249,6 @@
                                             backgroundColor: '#FFF',
                                             marginTop: 30,
                                           }}
-=======
-                      return (
-                        <Translation ns={['data', 'shared']}>
-                          {t => (
-                            <VirtualizationList
-                              filterTypes={filterTypes}
-                              sortTypes={sortTypes}
-                              resultsCount={filteredAndSorted.length}
-                              {...helpers}
-                              i18nCreateDataVirtualization={t(
-                                'virtualization.createDataVirtualization'
-                              )}
-                              i18nCreateDataVirtualizationTip={t(
-                                'virtualization.createDataVirtualizationTip'
-                              )}
-                              i18nDescription={t(
-                                'virtualization.virtualizationsPageDescription'
-                              )}
-                              i18nEmptyStateInfo={t(
-                                'virtualization.emptyStateInfoMessage'
-                              )}
-                              i18nEmptyStateTitle={t(
-                                'virtualization.emptyStateTitle'
-                              )}
-                              /* TD-636: Commented out for TP 
-                              i18nImport={t('shared:Import')}
-                              i18nImportTip={t(
-                                'virtualization.importVirtualizationTip'
-                              )} */
-                              i18nLinkCreateVirtualization={t(
-                                'virtualization.createDataVirtualization'
-                              )}
-                              i18nName={t('shared:Name')}
-                              i18nNameFilterPlaceholder={t(
-                                'shared:nameFilterPlaceholder'
-                              )}
-                              i18nResultsCount={t('shared:resultsCount', {
-                                count: filteredAndSorted.length,
-                              })}
-                              i18nTitle={t(
-                                'virtualization.virtualizationsPageTitle'
-                              )}
-                              linkCreateHRef={resolvers.virtualizations.create()}
-                              /* TD-636: Commented out for TP 
-                              onImport={this.handleImportVirt} */
-                              hasListData={data.length > 0}
-                            >
-                              <WithLoader
-                                error={error}
-                                loading={!hasData}
-                                loaderChildren={
-                                  <VirtualizationListSkeleton
-                                    width={800}
-                                    style={{
-                                      backgroundColor: '#FFF',
-                                      marginTop: 30,
-                                    }}
-                                  />
-                                }
-                                errorChildren={<ApiError />}
-                              >
-                                {() =>
-                                  filteredAndSorted.map(
-                                    (
-                                      virtualization: RestDataService,
-                                      index: number
-                                    ) => {
-                                      const publishingDetails = getPublishingDetails(
-                                        virtualization
-                                      );
-                                      return (
-                                        <VirtualizationListItem
-                                          key={index}
-                                          detailsPageLink={resolvers.virtualizations.views.root(
-                                            { virtualization }
-                                          )}
-                                          virtualizationName={
-                                            virtualization.keng__id
-                                          }
-                                          virtualizationDescription={
-                                            virtualization.tko__description
-                                              ? virtualization.tko__description
-                                              : ''
-                                          }
-                                          serviceVdbName={
-                                            virtualization.serviceVdbName
-                                          }
-                                          i18nCancelText={t('shared:Cancel')}
-                                          i18nDelete={t('shared:Delete')}
-                                          i18nDeleteModalMessage={t(
-                                            'virtualization.deleteModalMessage',
-                                            { name: virtualization.keng__id }
-                                          )}
-                                          i18nDeleteModalTitle={t(
-                                            'virtualization.deleteModalTitle'
-                                          )}
-                                          i18nDraft={t('shared:Draft')}
-                                          i18nEdit={t('shared:Edit')}
-                                          i18nEditTip={t(
-                                            'virtualization.editDataVirtualizationTip'
-                                          )}
-                                          i18nError={t('shared:Error')}
-                                          /* TD-636: Commented out for TP 
-                                          i18nExport={t('shared:Export')} */
-                                          i18nPublish={t('shared:Publish')}
-                                          i18nPublished={t(
-                                            'virtualization.publishedDataVirtualization'
-                                          )}
-                                          i18nUnpublish={t('shared:Unpublish')}
-                                          i18nUnpublishModalMessage={t(
-                                            'virtualization.unpublishModalMessage',
-                                            { name: virtualization.keng__id }
-                                          )}
-                                          i18nUnpublishModalTitle={t(
-                                            'virtualization.unpublishModalTitle'
-                                          )}
-                                          onDelete={handleDelete}
-                                          /* TD-636: Commented out for TP 
-                                          onExport={
-                                            this.handleExportVirtualization
-                                          } */
-                                          onUnpublish={handleUnpublish}
-                                          onPublish={handlePublish}
-                                          currentPublishedState={
-                                            publishingDetails.state
-                                          }
-                                          publishingLogUrl={
-                                            publishingDetails.logUrl
-                                          }
-                                          publishingCurrentStep={
-                                            publishingDetails.stepNumber
-                                          }
-                                          publishingTotalSteps={
-                                            publishingDetails.stepTotal
-                                          }
-                                          publishingStepText={
-                                            publishingDetails.stepText
-                                          }
-                                          i18nPublishInProgress={t(
-                                            'virtualization.publishInProgress'
-                                          )}
-                                          i18nPublishLogUrlText={t(
-                                            'shared:viewLogs'
-                                          )}
->>>>>>> 2025b974
                                         />
                                       }
                                       errorChildren={<ApiError />}
@@ -443,7 +299,8 @@
                                                   'virtualization.editDataVirtualizationTip'
                                                 )}
                                                 i18nError={t('shared:Error')}
-                                                i18nExport={t('shared:Export')}
+                                                /* TD-636: Commented out for TP 
+                                                i18nExport={t('shared:Export')} */
                                                 i18nPublish={t(
                                                   'shared:Publish'
                                                 )}
@@ -464,10 +321,11 @@
                                                   'virtualization.unpublishModalTitle'
                                                 )}
                                                 onDelete={handleDelete}
+                                                /* TD-636: Commented out for TP 
                                                 onExport={
                                                   this
                                                     .handleExportVirtualization
-                                                }
+                                                } */
                                                 onUnpublish={handleUnpublish}
                                                 onPublish={handlePublish}
                                                 currentPublishedState={
