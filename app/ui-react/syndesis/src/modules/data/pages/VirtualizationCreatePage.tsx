--- conflicted
+++ resolved
@@ -47,7 +47,6 @@
     };
 
     return (
-<<<<<<< HEAD
       <Translation ns={['data', 'shared']}>
         {t => (
           <UIContext.Consumer>
@@ -84,78 +83,9 @@
                               <>
                                 <Breadcrumb>
                                   <Link
-=======
-      <WithRouteData<null, null>>
-        {(p, s, { history }) => (
-          <AppContext.Consumer>
-            {({ user }) => (
-              <WithVirtualizationHelpers>
-                {({ createVirtualization }) => {
-                  const handleCreate = async (value: any) => {
-                    const virtualization = await createVirtualization(
-                      user.username || 'developer',
-                      value.virtName,
-                      value.virtDescription
-                    );
-                    // TODO: post toast notification
-                    history.push(
-                      resolvers.data.virtualizations.views.root({
-                        virtualization,
-                      })
-                    );
-                  };
-                  return (
-                    <Translation ns={['data', 'shared']}>
-                      {t => (
-                        <>
-                          <Breadcrumb>
-                            <Link
-                              data-testid={'virtualization-create-page-home'}
-                              to={resolvers.dashboard.root()}
-                            >
-                              {t('shared:Home')}
-                            </Link>
-                            <Link
-                              data-testid={
-                                'virtualization-create-page-virtualizations'
-                              }
-                              to={resolvers.data.root()}
-                            >
-                              {t('shared:DataVirtualizations')}
-                            </Link>
-                            <span>
-                              {t(
-                                'data:virtualization.createDataVirtualizationTitle'
-                              )}
-                            </span>
-                          </Breadcrumb>
-                          <PageSection variant={'light'}>
-                            <h1 className="pf-c-title pf-m-xl">
-                              {t(
-                                'data:virtualization.createDataVirtualizationTitle'
-                              )}
-                            </h1>
-                          </PageSection>
-                          <PageSection>
-                            <AutoForm
-                              definition={formDefinition}
-                              initialValue={''}
-                              i18nRequiredProperty={t(
-                                'data:virtualization.requiredPropertyText'
-                              )}
-                              validate={validate}
-                              onSave={handleCreate}
-                            >
-                              {({ fields, handleSubmit }) => (
-                                <form onSubmit={handleSubmit}>
-                                  {fields}
-                                  <button
-                                    type="submit"
->>>>>>> 2025b974
                                     data-testid={
                                       'virtualization-create-page-home'
                                     }
-<<<<<<< HEAD
                                     to={resolvers.dashboard.root()}
                                   >
                                     {t('shared:Home')}
@@ -192,19 +122,18 @@
                                     onSave={handleCreate}
                                   >
                                     {({ fields, handleSubmit }) => (
-                                      <React.Fragment>
+                                      <form onSubmit={handleSubmit}>
                                         {fields}
                                         <button
+                                          type="submit"
                                           data-testid={
                                             'virtualization-create-page-create'
                                           }
-                                          type="button"
                                           className="btn btn-primary"
-                                          onClick={handleSubmit}
                                         >
                                           {t('shared:Create')}
                                         </button>
-                                      </React.Fragment>
+                                      </form>
                                     )}
                                   </AutoForm>
                                 </PageSection>
@@ -212,17 +141,6 @@
                             );
                           }}
                         </WithVirtualizationHelpers>
-=======
-                                    className="btn btn-primary"
-                                  >
-                                    {t('shared:Create')}
-                                  </button>
-                                </form>
-                              )}
-                            </AutoForm>
-                          </PageSection>
-                        </>
->>>>>>> 2025b974
                       )}
                     </AppContext.Consumer>
                   )}
