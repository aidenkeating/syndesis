{
  "id" : "test-integration:1",
  "version" : 1,
  "integrationId" : "test-integration",
  "name" : "Test Integration",
  "spec" : {
    "description" : "This is a test integration!",
    "connections" : [ ],
    "steps" : [ {
      "action" : {
        "id" : "periodic-timer-action",
        "descriptor" : {
          "connectorId" : "timer",
<<<<<<< HEAD
          "camelConnectorGAV" : "io.syndesis:timer-connector:${project.version}",
          "camelConnectorPrefix" : "periodic-timer-connector"
=======
          "camelConnectorGAV" : "io.syndesis:timer-connector:1.2-SNAPSHOT",
          "camelConnectorPrefix" : "periodic-timer-connector",
          "connectorCustomizers" : [ ],
          "propertyDefinitionSteps" : [ ],
          "configuredProperties" : { }
>>>>>>> bef73182
        },
        "tags" : [ ],
        "actionType" : "connector",
        "dependencies" : [ {
          "type" : "MAVEN",
          "id" : "io.syndesis:timer-connector:${project.version}"
        } ]
      },
      "connection" : {
        "connector" : {
          "connectorCustomizers" : [ ],
          "id" : "timer",
          "actions" : [ {
            "id" : "periodic-timer-action",
            "descriptor" : {
              "connectorId" : "timer",
<<<<<<< HEAD
              "camelConnectorGAV" : "io.syndesis:timer-connector:${project.version}",
              "camelConnectorPrefix" : "periodic-timer-connector"
=======
              "camelConnectorGAV" : "io.syndesis:timer-connector:1.2-SNAPSHOT",
              "camelConnectorPrefix" : "periodic-timer-connector",
              "connectorCustomizers" : [ ],
              "propertyDefinitionSteps" : [ ],
              "configuredProperties" : { }
>>>>>>> bef73182
            },
            "tags" : [ ],
            "actionType" : "connector",
            "dependencies" : [ {
              "type" : "MAVEN",
              "id" : "io.syndesis:timer-connector:${project.version}"
            } ]
          } ],
          "tags" : [ ],
          "properties" : {
            "period" : {
              "componentProperty" : false,
              "kind" : "property",
              "secret" : false,
              "tags" : [ ],
              "enum" : [ ]
            }
          },
          "configuredProperties" : { },
          "dependencies" : [ ],
          "metadata" : { }
        },
        "options" : { },
        "id" : "timer-connection",
        "tags" : [ ],
        "configuredProperties" : { },
        "isDerived" : false
      },
      "stepKind" : "endpoint",
      "configuredProperties" : {
        "period" : "5000"
      },
      "dependencies" : [ ],
      "metadata" : {
        "step.index" : "1"
      }
    }, {
      "stepKind" : "mapper",
      "configuredProperties" : {
        "atlasmapping" : "{}"
      },
      "dependencies" : [ ],
      "metadata" : {
        "step.index" : "2"
      }
    }, {
      "stepKind" : "rule-filter",
      "configuredProperties" : {
        "predicate" : "AND",
        "rules" : "[{ \"path\": \"in.header.counter\", \"op\": \">\", \"value\": \"10\" }]"
      },
      "dependencies" : [ ],
      "metadata" : {
        "step.index" : "3"
      }
    }, {
      "action" : {
        "id" : "my-extension-1-action-1",
        "descriptor" : {
          "kind" : "ENDPOINT",
          "entrypoint" : "direct:extension",
          "propertyDefinitionSteps" : [ ]
        },
        "tags" : [ ],
        "actionType" : "step"
      },
      "stepKind" : "extension",
      "configuredProperties" : {
        "key-1" : "val-1",
        "key-2" : "val-2"
      },
      "extension" : {
        "extensionId" : "my-extension-1",
        "tags" : [ ],
        "actions" : [ ],
        "dependencies" : [ {
          "type" : "MAVEN",
          "id" : "org.slf4j:slf4j-api:1.7.11"
        }, {
          "type" : "MAVEN",
          "id" : "org.slf4j:slf4j-simple:1.7.11"
        }, {
          "type" : "MAVEN",
          "id" : "org.apache.camel:camel-spring-boot-starter:2.10.0"
        } ],
        "id" : "my-extension-1",
        "properties" : { },
        "configuredProperties" : { },
        "metadata" : { }
      },
      "dependencies" : [ ],
      "metadata" : {
        "step.index" : "4"
      }
    }, {
      "action" : {
        "id" : "my-extension-1-action-1",
        "descriptor" : {
          "kind" : "BEAN",
          "entrypoint" : "com.example.MyExtension::action",
          "propertyDefinitionSteps" : [ ]
        },
        "tags" : [ ],
        "actionType" : "step"
      },
      "stepKind" : "extension",
      "configuredProperties" : {
        "key-1" : "val-1",
        "key-2" : "val-2"
      },
      "extension" : {
        "extensionId" : "my-extension-2",
        "tags" : [ ],
        "actions" : [ ],
        "dependencies" : [ ],
        "id" : "my-extension-2",
        "properties" : { },
        "configuredProperties" : { },
        "metadata" : { }
      },
      "dependencies" : [ ],
      "metadata" : {
        "step.index" : "5"
      }
    }, {
      "action" : {
        "id" : "my-extension-2-action-1",
        "descriptor" : {
          "kind" : "STEP",
          "entrypoint" : "com.example.MyStep",
          "propertyDefinitionSteps" : [ ]
        },
        "tags" : [ ],
        "actionType" : "step"
      },
      "stepKind" : "extension",
      "configuredProperties" : {
        "key-1" : "val-1",
        "key-2" : "val-2"
      },
      "extension" : {
        "extensionId" : "my-extension-3",
        "tags" : [ ],
        "actions" : [ ],
        "dependencies" : [ ],
        "id" : "my-extension-3",
        "properties" : { },
        "configuredProperties" : { },
        "metadata" : { }
      },
      "dependencies" : [ ],
      "metadata" : {
        "step.index" : "6"
      }
    }, {
      "action" : {
        "id" : "http-get-action",
        "descriptor" : {
          "connectorId" : "http",
<<<<<<< HEAD
          "camelConnectorGAV" : "io.syndesis:http-get-connector:${project.version}",
          "camelConnectorPrefix" : "http-get-connector"
=======
          "camelConnectorGAV" : "io.syndesis:http-get-connector:1.2-SNAPSHOT",
          "camelConnectorPrefix" : "http-get-connector",
          "connectorCustomizers" : [ ],
          "propertyDefinitionSteps" : [ ],
          "configuredProperties" : { }
>>>>>>> bef73182
        },
        "tags" : [ ],
        "actionType" : "connector",
        "dependencies" : [ {
          "type" : "MAVEN",
          "id" : "io.syndesis:http-get-connector:${project.version}"
        } ]
      },
      "connection" : {
        "connector" : {
          "connectorCustomizers" : [ ],
          "id" : "http",
          "actions" : [ {
            "id" : "http-get-action",
            "descriptor" : {
              "connectorId" : "http",
<<<<<<< HEAD
              "camelConnectorGAV" : "io.syndesis:http-get-connector:${project.version}",
              "camelConnectorPrefix" : "http-get-connector"
=======
              "camelConnectorGAV" : "io.syndesis:http-get-connector:1.2-SNAPSHOT",
              "camelConnectorPrefix" : "http-get-connector",
              "connectorCustomizers" : [ ],
              "propertyDefinitionSteps" : [ ],
              "configuredProperties" : { }
>>>>>>> bef73182
            },
            "tags" : [ ],
            "actionType" : "connector",
            "dependencies" : [ {
              "type" : "MAVEN",
              "id" : "io.syndesis:http-get-connector:${project.version}"
            } ]
          }, {
            "id" : "http-post-action",
            "descriptor" : {
              "connectorId" : "http",
<<<<<<< HEAD
              "camelConnectorGAV" : "io.syndesis:http-post-connector:${project.version}",
              "camelConnectorPrefix" : "http-post-connector"
=======
              "camelConnectorGAV" : "io.syndesis:http-post-connector:1.2-SNAPSHOT",
              "camelConnectorPrefix" : "http-post-connector",
              "connectorCustomizers" : [ ],
              "propertyDefinitionSteps" : [ ],
              "configuredProperties" : { }
>>>>>>> bef73182
            },
            "tags" : [ ],
            "actionType" : "connector",
            "dependencies" : [ {
              "type" : "MAVEN",
              "id" : "io.syndesis:http-post-connector:${project.version}"
            } ]
          } ],
          "tags" : [ ],
          "properties" : {
            "httpUri" : {
              "componentProperty" : false,
              "kind" : "property",
              "secret" : false,
              "tags" : [ ],
              "enum" : [ ]
            },
            "username" : {
              "componentProperty" : false,
              "kind" : "property",
              "secret" : true,
              "tags" : [ ],
              "enum" : [ ]
            },
            "password" : {
              "kind" : "property",
              "secret" : true,
              "tags" : [ ],
              "enum" : [ ]
            },
            "token" : {
              "componentProperty" : false,
              "kind" : "property",
              "secret" : true,
              "tags" : [ ],
              "enum" : [ ]
            }
          },
          "configuredProperties" : { },
          "dependencies" : [ ],
          "metadata" : { }
        },
        "options" : { },
        "id" : "http-connection",
        "tags" : [ ],
        "configuredProperties" : { },
        "isDerived" : false
      },
      "stepKind" : "endpoint",
      "configuredProperties" : {
        "httpUri" : "http://localhost:8080/hello",
        "username" : "admin",
        "password" : "admin",
        "token" : "mytoken"
      },
      "dependencies" : [ ],
      "metadata" : {
        "step.index" : "7"
      }
    } ],
    "resources" : [ ],
    "tags" : [ ]
  },
  "stepsDone" : [ ],
  "timesUsed" : 0,
  "lastUpdated" : 0,
  "createdDate" : 0
}<|MERGE_RESOLUTION|>--- conflicted
+++ resolved
@@ -11,16 +11,11 @@
         "id" : "periodic-timer-action",
         "descriptor" : {
           "connectorId" : "timer",
-<<<<<<< HEAD
           "camelConnectorGAV" : "io.syndesis:timer-connector:${project.version}",
-          "camelConnectorPrefix" : "periodic-timer-connector"
-=======
-          "camelConnectorGAV" : "io.syndesis:timer-connector:1.2-SNAPSHOT",
           "camelConnectorPrefix" : "periodic-timer-connector",
           "connectorCustomizers" : [ ],
           "propertyDefinitionSteps" : [ ],
           "configuredProperties" : { }
->>>>>>> bef73182
         },
         "tags" : [ ],
         "actionType" : "connector",
@@ -37,16 +32,11 @@
             "id" : "periodic-timer-action",
             "descriptor" : {
               "connectorId" : "timer",
-<<<<<<< HEAD
               "camelConnectorGAV" : "io.syndesis:timer-connector:${project.version}",
-              "camelConnectorPrefix" : "periodic-timer-connector"
-=======
-              "camelConnectorGAV" : "io.syndesis:timer-connector:1.2-SNAPSHOT",
               "camelConnectorPrefix" : "periodic-timer-connector",
               "connectorCustomizers" : [ ],
               "propertyDefinitionSteps" : [ ],
               "configuredProperties" : { }
->>>>>>> bef73182
             },
             "tags" : [ ],
             "actionType" : "connector",
@@ -206,16 +196,11 @@
         "id" : "http-get-action",
         "descriptor" : {
           "connectorId" : "http",
-<<<<<<< HEAD
           "camelConnectorGAV" : "io.syndesis:http-get-connector:${project.version}",
-          "camelConnectorPrefix" : "http-get-connector"
-=======
-          "camelConnectorGAV" : "io.syndesis:http-get-connector:1.2-SNAPSHOT",
           "camelConnectorPrefix" : "http-get-connector",
           "connectorCustomizers" : [ ],
           "propertyDefinitionSteps" : [ ],
           "configuredProperties" : { }
->>>>>>> bef73182
         },
         "tags" : [ ],
         "actionType" : "connector",
@@ -232,16 +217,11 @@
             "id" : "http-get-action",
             "descriptor" : {
               "connectorId" : "http",
-<<<<<<< HEAD
               "camelConnectorGAV" : "io.syndesis:http-get-connector:${project.version}",
-              "camelConnectorPrefix" : "http-get-connector"
-=======
-              "camelConnectorGAV" : "io.syndesis:http-get-connector:1.2-SNAPSHOT",
               "camelConnectorPrefix" : "http-get-connector",
               "connectorCustomizers" : [ ],
               "propertyDefinitionSteps" : [ ],
               "configuredProperties" : { }
->>>>>>> bef73182
             },
             "tags" : [ ],
             "actionType" : "connector",
@@ -253,16 +233,11 @@
             "id" : "http-post-action",
             "descriptor" : {
               "connectorId" : "http",
-<<<<<<< HEAD
               "camelConnectorGAV" : "io.syndesis:http-post-connector:${project.version}",
-              "camelConnectorPrefix" : "http-post-connector"
-=======
-              "camelConnectorGAV" : "io.syndesis:http-post-connector:1.2-SNAPSHOT",
               "camelConnectorPrefix" : "http-post-connector",
               "connectorCustomizers" : [ ],
               "propertyDefinitionSteps" : [ ],
               "configuredProperties" : { }
->>>>>>> bef73182
             },
             "tags" : [ ],
             "actionType" : "connector",
