--- conflicted
+++ resolved
@@ -7,14 +7,10 @@
 import { FileUploadModule } from 'ng2-file-upload';
 
 import { VendorModule } from '@syndesis/ui/vendor';
-<<<<<<< HEAD
 import { SyndesisCommonModule, PatternflyUIModule } from '@syndesis/ui/common';
 import { ConnectionsModule } from '@syndesis/ui/connections';
 
-=======
 import { IntegrationImportExportModule } from './import-export/integration-import-export.module';
-import { IntegrationListModule } from './list';
->>>>>>> 967108c8
 import { IntegrationSupportModule } from './integration-support.module';
 import { IntegrationListModule } from './list';
 import { IntegrationListPage } from './list-page';
