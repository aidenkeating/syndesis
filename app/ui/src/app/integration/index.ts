--- conflicted
+++ resolved
@@ -1,14 +1,4 @@
-<<<<<<< HEAD
-export { IntegrationModule } from './integration.module';
-
-export { IntegrationSupportModule } from './integration-support.module';
-export { IntegrationSupportService } from './integration-support.service';
-=======
->>>>>>> 02743fc1
-
-export { createIntegration,
-         createStep,
-         Integration,
-         Integrations,
-         Step,
-         Steps } from './integration.model';+export * from './integration.module';
+export * from './integration-support.module';
+export * from './integration-support.service';
+export * from './integration.model';