
import { Injectable } from '@angular/core';
import { Observable } from 'rxjs/Observable';

<<<<<<< HEAD
import { Action, Connection, Activity, Integration, IntegrationDeployment, IntegrationDeployments } from '@syndesis/ui/platform';
=======
import { Action,
  Connection,
  Activity,
  Integration,
  IntegrationDeployment,
  IntegrationDeployments,
  ApiHttpService } from '@syndesis/ui/platform';
>>>>>>> 749288fa

@Injectable()
export abstract class IntegrationSupportService {

  abstract getFilterOptions(dataShape: any): Observable<any>;
  abstract getHistory(id: string): Observable<any>;
  abstract getDeployments(id: string): Observable<IntegrationDeployments>;
  abstract watchDeployments(id: string): Observable<any>;
  abstract getDeployment(id: String, version: string): Observable<IntegrationDeployment>;
  abstract requestPom(integration: Integration): Observable<any>;
  abstract fetchMetadata(connection: Connection, action: Action, configuredProperties: any): Observable<any>;
  abstract requestJavaInspection(connectorId: string, type: string);
  abstract exportIntegration(...ids: string[]): Observable<Blob>;
  abstract importIntegrationURL(): string;
  abstract requestIntegrationActivityFeatureEnabled(): Observable<boolean>;
  abstract requestIntegrationActivity(id: string): Observable<Activity[]>;
  abstract downloadSupportData(data: any[]): Observable<Blob>;
}<|MERGE_RESOLUTION|>--- conflicted
+++ resolved
@@ -1,18 +1,7 @@
-
 import { Injectable } from '@angular/core';
 import { Observable } from 'rxjs/Observable';
 
-<<<<<<< HEAD
 import { Action, Connection, Activity, Integration, IntegrationDeployment, IntegrationDeployments } from '@syndesis/ui/platform';
-=======
-import { Action,
-  Connection,
-  Activity,
-  Integration,
-  IntegrationDeployment,
-  IntegrationDeployments,
-  ApiHttpService } from '@syndesis/ui/platform';
->>>>>>> 749288fa
 
 @Injectable()
 export abstract class IntegrationSupportService {
