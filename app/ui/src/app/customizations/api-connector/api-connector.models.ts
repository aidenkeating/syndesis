import { StringMap, BaseReducerModel, PlatformStore } from '@syndesis/ui/platform';
import { BaseEntity } from '@syndesis/ui/model';

<<<<<<< HEAD
=======
export interface ApiConnector extends BaseEntity {
  kind: string;
  data: ApiConnectorData;
}

export interface ApiConnectorData extends ApiConnectorValidation {
  id: string;
  name: string;
  description: string;
  icon: string;
  fileIcon?: File;
  properties: ApiConnectorProperties;
  connectorProperties: any;
}

export type ApiConnectors = Array<ApiConnectorData>;

>>>>>>> 4be5d86c
export interface ApiConnectorProperties {
  specification: {
    kind: string;
    displayName: string;
    required: boolean;
    type: string;
    javaType: string;
    description: string
  };
  specificationUrl: {
    kind: string;
    displayName: string;
    required: boolean;
    type: string;
    javaType: string;
    description: string;
  };
}

export interface ApiConnectorData extends ApiConnectorValidation, CustomSwaggerConnectorRequest {
  id: string;
  name: string;
  description: string;
  icon: string;
  fileIcon?: File;
  properties: ApiConnectorProperties;
  connectorProperties: any;
  host: string;
  baseUrl: string;
}

export interface ApiConnector extends BaseEntity {
  data: ApiConnectorData;
}

export type ApiConnectors = Array<ApiConnector>;

// XXX: The following models are designed to fit into the Redux container
//      and will eventually replace the ones above

export interface ApiConnectorValidation {
  validationDetails: {
    actionsSummary?: {
      actionCountByTags: StringMap<number>;
      totalActions: number;
    };
    warnings: Array<{ key: string; longdesc: string; }>;
    errors: Array<{ key: string; longdesc: string; }>;
  };
}

export interface CustomApiConnectorRequest {
  connectorTemplateId: string;
  name?: string;
  description?: string;
  icon: string;
}

export interface CustomSwaggerConnectorRequest extends CustomApiConnectorRequest, ApiConnectorValidation {
  configuredProperties: {
    specification?: string;
    host: string;
    basePath: string;
    authentication: any;
  };
  file: File;
}

export interface ApiConnectorState extends BaseReducerModel {
  list: ApiConnectors;
  createRequest: CustomSwaggerConnectorRequest;
}<|MERGE_RESOLUTION|>--- conflicted
+++ resolved
@@ -1,8 +1,6 @@
 import { StringMap, BaseReducerModel, PlatformStore } from '@syndesis/ui/platform';
 import { BaseEntity } from '@syndesis/ui/model';
 
-<<<<<<< HEAD
-=======
 export interface ApiConnector extends BaseEntity {
   kind: string;
   data: ApiConnectorData;
@@ -20,7 +18,6 @@
 
 export type ApiConnectors = Array<ApiConnectorData>;
 
->>>>>>> 4be5d86c
 export interface ApiConnectorProperties {
   specification: {
     kind: string;
@@ -55,8 +52,6 @@
 export interface ApiConnector extends BaseEntity {
   data: ApiConnectorData;
 }
-
-export type ApiConnectors = Array<ApiConnector>;
 
 // XXX: The following models are designed to fit into the Redux container
 //      and will eventually replace the ones above
