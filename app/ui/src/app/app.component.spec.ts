import { async, TestBed } from '@angular/core/testing';
import { BaseRequestOptions, Http, RequestOptions } from '@angular/http';
import { MockBackend } from '@angular/http/testing';
import { RouterTestingModule } from '@angular/router/testing';
import { CollapseModule, ModalModule } from 'ngx-bootstrap';
import { BsDropdownModule } from 'ngx-bootstrap/dropdown';
import { RestangularModule } from 'ngx-restangular';
import { NotificationModule } from 'patternfly-ng';
import { TourNgxBootstrapModule } from 'ngx-tour-ngx-bootstrap';
import { StoreModule as NgRxStoreModule, Store } from '@ngrx/store';

import { AppComponent } from './app.component';
import { SyndesisCommonModule } from './common/common.module';
import { NavigationService } from './common/navigation.service';
import { UserService } from '@syndesis/ui/platform';
import { ConfigService } from './config.service';
import { StoreModule } from './store/store.module';
import { TestSupportService } from './store/test-support.service';
<<<<<<< HEAD
import { platformReducer } from './platform';
=======
>>>>>>> b3b11298

/* tslint:disable:no-unused-variable */

describe('AppComponent', () => {
  const APP_NAME = 'Syndesis';

  beforeEach(() => {
    const configServiceStub = {
      getSettings: (...params) => APP_NAME
    };

    TestBed.configureTestingModule({
      imports: [
        RestangularModule,
        StoreModule,
        SyndesisCommonModule.forRoot(),
        ModalModule.forRoot(),
        RouterTestingModule.withRoutes([]),
        CollapseModule.forRoot(),
        BsDropdownModule.forRoot(),
<<<<<<< HEAD
        NotificationModule,
        TourNgxBootstrapModule.forRoot(),
        NgRxStoreModule.forRoot(platformReducer),
=======
        NotificationModule
>>>>>>> b3b11298
      ],
      providers: [
        ConfigService,
        UserService,
        TestSupportService,
        NavigationService,
        MockBackend,
        { provide: RequestOptions, useClass: BaseRequestOptions },
        {
          provide: Http,
          useFactory: (backend, options) => {
            return new Http(backend, options);
          },
          deps: [MockBackend, RequestOptions]
        },
        { provide: ConfigService, useValue: configServiceStub }
      ],
      declarations: [AppComponent]
    });
    TestBed.compileComponents();
  });

  it(
    'should create the app',
    async(() => {
      const fixture = TestBed.createComponent(AppComponent);
      const app = fixture.debugElement.componentInstance;
      expect(app).toBeTruthy();
    })
  );

  it(
    `should expose the application property name as '${APP_NAME}'`,
    async(() => {
      const fixture = TestBed.createComponent(AppComponent);
      const app = fixture.debugElement.componentInstance;
      expect(app.appName).toEqual(APP_NAME);
    })
  );
});<|MERGE_RESOLUTION|>--- conflicted
+++ resolved
@@ -6,7 +6,6 @@
 import { BsDropdownModule } from 'ngx-bootstrap/dropdown';
 import { RestangularModule } from 'ngx-restangular';
 import { NotificationModule } from 'patternfly-ng';
-import { TourNgxBootstrapModule } from 'ngx-tour-ngx-bootstrap';
 import { StoreModule as NgRxStoreModule, Store } from '@ngrx/store';
 
 import { AppComponent } from './app.component';
@@ -16,12 +15,7 @@
 import { ConfigService } from './config.service';
 import { StoreModule } from './store/store.module';
 import { TestSupportService } from './store/test-support.service';
-<<<<<<< HEAD
 import { platformReducer } from './platform';
-=======
->>>>>>> b3b11298
-
-/* tslint:disable:no-unused-variable */
 
 describe('AppComponent', () => {
   const APP_NAME = 'Syndesis';
@@ -40,13 +34,8 @@
         RouterTestingModule.withRoutes([]),
         CollapseModule.forRoot(),
         BsDropdownModule.forRoot(),
-<<<<<<< HEAD
         NotificationModule,
-        TourNgxBootstrapModule.forRoot(),
         NgRxStoreModule.forRoot(platformReducer),
-=======
-        NotificationModule
->>>>>>> b3b11298
       ],
       providers: [
         ConfigService,
