#!/bin/bash

# ===================================================================================================
# Syndesis Build Script
#
# See `build.sh --help` for usage information
# ==================================================================================================

# Exit if any error occurs
# Fail on a single failed command in a pipeline (if supported)
set -o pipefail

# Fail on error and undefined vars (please don't use global vars, but evaluation of functions for return values)
set -eu

# Save global script args
ARGS="$@"

# All modules, in the right build order
<<<<<<< HEAD
ALL_MODULES="connectors verifier runtime rest s2i ui tests"
=======
ALL_MODULES="connectors verifier runtime rest s2i ui"
POD_MODULES="verifier rest ui"
>>>>>>> d1d6f2ca
MODULES=(
  "ui"
  "connectors"
  "runtime:connectors"
  "verifier:connectors"
  "rest:connectors runtime"
  "s2i:rest runtime connectors"
  "tests:connectors runtime rest s2i"
)

# Display a help message.
display_help() {
    cat - <<EOT
Build Syndesis

Usage: build.sh [... options ...]

and the following options:

-b  --backend                 Build only backend modules (rest, verifier, runtime, connectors)
    --images                  Build only modules with Docker images (ui, rest, verifier, s2i)
-m  --module <m1>,<m2>, ..    Build modules
                              Modules: ui, rest, connectors, s2i, verifier, runtime
-d  --dependencies            Build also all project the specified module depends on
    --init                    Install top-level parent pom, too. Only needed when used with -m

    --skip-tests              Skip unit and system test execution
    --skip-checks             Disable all checks
-f  --flash                   Skip checks and tests execution (fastest mode)

-i  --image-mode  <mode>      <mode> can be
                              - "none"      : No images are build (default)
                              - "openshift" : Build for OpenShift image streams
                              - "docker"    : Build against a plain Docker daemon
                              - "auto"      : Automatically detect whether to use "s2i" or "docker"
    --docker                  == --image-mode docker
    --openshift               == --image-mode openshift

-p  --project <project>       Specifies the project to create images in when using '--images s2i'
-k  --kill-pods               Kill pods after the image has been created.
                              Useful when building with image-mode docker

-c  --clean                   Run clean builds (mvn clean)
-b  --batch-mode              Run mvn in batch mode
-r  --rebase                  Fetch origin/master and try a rebase

-h  --help                    Display this help message

With "--system-test" the system tests are triggered which know these additional options:

<<<<<<< HEAD
    --project <project>       The test project to use
    --token <token>           Token for connecting to the server
    --server <url>            OpenShift Server url to use for the tests. If not given, use the currently connected
                              server
    --pool <project>          If no project is given use, a pooling mechanism. This pool has to be created
                              before with --create-pool
    --test-id <id>            Id to identify the test run
    --create-pool <prefix>    Create project pool for system-tests with all projects with the given prefix
    --list-pool               Show all locks for the pool
    --release-project <t-id>  Release project for given test id (or all if no test id is given)
=======
    --test-namespace <ns>     The test namespace to use
    --test-token <token>      The token for the test namespace
    --pool-namespace <ns>     Specify the pool namespace to use for testing
                              (mutually exclusive with --test-namespace)
    --create-lock <prefix>    Create project pool locks for system-tests for the projects
                              with the given prefix
>>>>>>> d1d6f2ca

With "--minishift" Minishift can be initialized and installed with Syndesis

    --reset                   Reset the minishift installation with 'minishift delete && minishift start'.
    --full-reset              Full reset by 'minishift stop && rm -rf ~/.minishift && minishift start'
    --memory <mem>            How much memory to use when doing a reset. Default: 4GB
    --cpus <nr cpus>          How many CPUs to use when doing a reset. Default: 2
    --disk-size <size>        How many disk space to use when doing a reset. Default: 20GB
    --install                 Install templates into a running Minishift.
-p  --project                 Install into this project. Delete this project if already existing
    --watch                   Watch startup of pods
-i  --image-mode <mode>       Which templates to install: "docker" for plain images, "openshift" for image streams
                              (default: "openshift")

With "--dev" common development tasks are simplified

    --debug <name>            Setup a port forwarding to <name> pod (example: rest)

Examples:

* Build only backend modules, fast               build.sh --backend --flash
* Build only UI                                  build.sh --module ui
* Build only images with OpenShift S2I, fast     build.sh --images --image-mode s2i --flash
* Build only the rest and verifier image         build.sh --module rest,verifier --image-mode s2i
* Build for system test                          build.sh --system-test
* Start Minishift afresh                         build.sh --minishift --full-reset --install --watch
* Setup debug port forward for rest pod          build.sh --dev --debug rest

EOT
}

# Dir where this script is located
basedir() {
    # Default is current directory
    local script=${BASH_SOURCE[0]}

    # Resolve symbolic links
    if [ -L $script ]; then
        if readlink -f $script >/dev/null 2>&1; then
            script=$(readlink -f $script)
        elif readlink $script >/dev/null 2>&1; then
            script=$(readlink $script)
        elif realpath $script >/dev/null 2>&1; then
            script=$(realpath $script)
        else
            echo "ERROR: Cannot resolve symbolic link $script"
            exit 1
        fi
    fi

    local dir=$(dirname "$script")
    local full_dir=$(cd "${dir}" && pwd)
    echo ${full_dir}
}


# Checks if a flag is present in the arguments.
hasflag() {
    filters="$@"
    for var in $ARGS; do
        for filter in $filters; do
          if [ "$var" = "$filter" ]; then
              echo 'true'
              return
          fi
        done
    done
}

# Read the value of an option.
readopt() {
    filters="$@"
    next=false
    for var in $ARGS; do
        if $next; then
            echo $var
            break;
        fi
        for filter in $filters; do
            if [[ "$var" = ${filter}* ]]; then
                local value="${var//${filter}=/}"
                if [ "$value" != "$var" ]; then
                    echo $value
                    return
                fi
                next=true
            fi
        done
    done
}


check_error() {
    local msg="$*"
    if [ "${msg//ERROR/}" != "${msg}" ]; then
        echo $msg
        exit 1
    fi
}

# ======================================================
# Git update functions

git_rebase_upstream() {
  echo "git fetch upstream master"
  git fetch upstream master
  echo -n "git rebase upstream/master"
  if ! git rebase upstream/master; then
    echo " (failed)"
    echo "git stash"
    git stash
    echo "git rebase upstream/master"
    git rebase upstream/master
    echo "git stash pop"
    git stash pop
  else
    echo
  fi
}

# ======================================================
# Testing functions

base64_decode_option() {
    set +e
    for opt in -D -d; do
        echo "Y2hpbGk=" | base64 $opt >/dev/null 2>&1
        if [ $? -eq 0 ]; then
            echo $opt
            set -e
            return
        fi
    done
    set -e
    echo "ERROR: Neither base64 -d nor base64 -D works"
}

find_secret() {
    local project=$1
    local service_account=$2
    oc get sa $service_account -n $project -o yaml | grep "${service_account}-token-" | awk -F ": " '{print $2}'
}

read_token() {
    local secret=$1
    local project=$2
    base64_opt=$(base64_decode_option)
    check_error $base64_opt
    oc get secret $secret -n $project -o yaml | grep token: | awk -F ": " '{print $2}' | base64 $base64_opt
}

read_token_of_sa() {
    local project=$1
    local service_account=$2
    local secret=$(find_secret $project $service_account)
    local token=$(read_token $secret $project)
    echo $token
}

# Create a lock for all projects with the given prefix
create_pool() {
    local prefix=$1
    local service_account="default"
    local pool=$(readopt --pool)

    if [ -z "$pool" ]; then
        pool="syndesis-ci"
    fi

    for p in $(oc get projects | grep $prefix | awk -F " " '{print $1}'); do
        echo "Creating a secret lock for project $p"
        local secret=$(find_secret $p "default")
        echo "Found secret: $secret"
        local token=$(read_token_of_sa $p $service_account)
        echo "Found token: $token"
        oc delete secret project-lock-$p -n $pool_project || true
        oc create secret generic project-lock-$p --from-literal=token=$token -n $pool_project
        oc annotate secret project-lock-$p syndesis.io/lock-for-project=$p -n $pool_project
        oc annotate secret project-lock-$p syndesis.io/allocated-by="" -n $pool_project

        oc adm policy add-role-to-user edit system:serviceaccount:$p:$service_account -n $p
        oc adm policy add-role-to-user system:image-puller system:serviceaccount:$p:$service_account -n $p
        oc adm policy add-role-to-user system:image-builder system:serviceaccount:$p:$service_account -n $p
    done
}

# Gets the current OpenShift user token.
current_token() {
    echo $(oc whoami -t)
}

# Get the current OpenShift server
current_server() {
    echo $(oc whoami --show-server)
}

# Lock functions (secret lock strategy)

# Displays the data of the lock. A project lock is a secret that contains the following:
# 1. annotations:
#    i)  syndesis.io/lock-for-project: The project that this lock corresponds to.
#    ii) syndesis.io/allocated-by:     The owner of the lock.
# 2. data:
#    i)  connection information for the project (token)
project_lock_data() {
    local secret=$1
    local pool=$2
    oc get $secret -n $pool -o go-template='{{index .metadata.annotations "syndesis.io/lock-for-project"}}~{{.metadata.resourceVersion}}~{{index .metadata.annotations "syndesis.io/allocated-by"}}{{"\n"}}'
}

# Extract test id used for system tests
calc_test_id() {
    local test_id=$(readopt --test-id)

    if [ -z "${test_id}" ]; then
      if [ -n "${JOB_NAME:-}" ]; then
          # Jenkins Job
          test_id="${JOB_NAME:-}${BUILD_NUMBER:-}"
      elif [ -n "${CIRCLE_JOB:-}" ]; then
          # Circle CI Job
          test_id="${CIRCLE_JOB:-}${CIRCLE_BUILD_NUM:-}"
      else
          test_id="cli"
      fi
    fi
    echo $test_id
}


#
# Obtains a project lock. (See above).
lock_project() {
    local test_id=$1
    local pool=$2
    for lock in $(oc get secret -o name -n $pool | grep "project-lock-" ); do
        local status=$(project_lock_data "$lock" "$pool")
        local project=$(echo $status | awk -F "~" '{print $1}')
        local version=$(echo $status | awk -F "~" '{print $2}')
        local allocator=$(echo $status | awk -F "~" '{print $3}')

        if [ "${test_id}" == "${allocator}" ]; then
           # Already occupied by the given test ID. No actionr required
           echo $project;
           return
        fi

        # Lock is free
        if [ -z "$allocator" ]; then
            oc annotate $lock syndesis.io/allocated-by=$test_id --resource-version=$version --overwrite -n $pool > /dev/null
            local newstatus=$(project_lock_data "$lock" "$pool")
            local newallocator=$(echo $newstatus | awk -F "~" '{print $3}')
            if [ "$newallocator" == "$test_id" ]; then
                echo $project
                return
            fi
        fi
    done

    # Nothing found, empty return value
}

check_project_status() {
    local pool=$1
    # Checking active status of pool project
    local pool_status=$(oc get projects | grep $pool | awk -F " " '{print $2}')
    if [ "$pool_status" != "Active" ]; then
        echo "ERROR: No active project $pool: $pool_status"
        exit 1
    fi
}

get_free_pool_project() {

    # The pool project. See below.
    local pool=$(readopt --pool)

    # Calculate the test ID used for locking
    local test_id=$(calc_test_id)

    # The calculated project to use
    local project
    echo "Trying to allocate project for: $test_id" >&2

    # Project holding secrets for all projects used for testing.
    # These secrets are updated with locks to reflect the current
    # status of all parallel running tests
    if [ -z "$pool" ]; then
        pool="syndesis-ci"
    fi

    # Is the poo project active ?
    check_error $(check_project_status $pool)

    echo "Using pool: $pool" >&2

    # Get the lock for the given (or calculated) test_id. Retry 10 times if every projects
    # is locked
    local project=$(lock_project "$test_id" "$pool")
    if [ -z "$project" ]; then
        for r in {1..10}; do
            project=$(lock_project "$test_id" "$pool_project")
            if [ -n "${project}" ]; then
                break
            fi
            echo "Couldn't obtain lock for a single project. Retrying in 1 minute." >&2
            sleep 1m
        done
    fi

    if [ -n "$project" ]; then
        echo "Obtained project $project" >&2
        echo $project
    else
        echo "ERROR: Failed to allocate project. Exiting."
    fi
}

project_lock_name() {
    local secret_name=$1
    local pool=$2
    if [ -n "${secret}" ]; then
      oc get secret $secret_name -n $pool -o go-template='{{index .metadata.annotations "syndesis.io/lock-for-project"}}{{"\n"}}'
    fi
}

release_project_lock() {
    local lock=$1
    local pool_project=$2
    oc annotate $lock syndesis.io/allocated-by="" --overwrite -n $pool_project > /dev/null
}

list_pool() {
    local pool=$1
    for lock in $(oc get secret -o name -n $pool | grep "project-lock-" ); do
        local status=$(project_lock_data "$lock" "$pool")
        local project=$(echo $status | awk -F "~" '{print $1}')
        local version=$(echo $status | awk -F "~" '{print $2}')
        local allocator=$(echo $status | awk -F "~" '{print $3}')

        echo -e "$project:\t${allocator:----}"
    done
}

release_project() {
    local pool=$1
    local test_id=$2

    oc project $pool
    for lock in $(oc get secret -o name -n $pool | grep "project-lock-" ); do
        local status=$(project_lock_data "$lock" "$pool")
        local project=$(echo $status | awk -F "~" '{print $1}')
        local version=$(echo $status | awk -F "~" '{print $2}')
        local allocator=$(echo $status | awk -F "~" '{print $3}')

        if [ -z "${test_id:-}" ] || [ "${test_id}" == "${allocator:-}" ]; then
          echo "Releasing $lock"
          release_project_lock $lock $pool
        fi
    done
}

# ======================================================
# OpenShift helper functions

kill_pods() {
    for pod in $@; do
        if [ "${POD_MODULES/$pod/}" != "${POD_MODULES}" ]; then
            echo "Killing pods "$(oc get pod -o name | grep "syndesis-$pod")
            oc get pod -o name | grep "syndesis-$pod" | xargs oc delete
        fi
    done
}

# ======================================================
# Build functions

extract_modules() {
    local modules=""

    if [ "$(hasflag --backend -b)" ]; then
        modules="$modules connectors runtime rest verifier"
    fi

    if [ "$(hasflag --images)" ]; then
        modules="$modules ui rest verifier s2i"
    fi

    local arg_modules=$(readopt --module -m);
    if [ -n "${arg_modules}" ]; then
        modules="$modules ${arg_modules//,/ }"
    fi

    if [ "$(hasflag --dependencies -d)" ]; then
        local extra_modules=""
        for module in $modules; do
            for m in "${MODULES[@]}"; do
              local k=${m%%:*}
              if [ "$module" == $k ]; then
                  local v=${m#*:}
                  extra_modules="${extra_modules} $v"
              fi
            done
        done
        modules="$modules $extra_modules"
    fi
    if [ -z "$modules" ]; then
      return
    fi
    # Unique modules
    local unique_modules=$(echo $modules | xargs -n 1 | sort -u | xargs | awk '$1=$1')
    echo $(order_modules "$unique_modules")
}

order_modules() {
    # Fix order
    local modules="$1"
    # All modules in the proper order
    local ret=$ALL_MODULES
    for cm in "${MODULES[@]}"; do
      local check_module=${cm%%:*}
      # Check if $check_module is in the module list
      if [ -n "${modules##*${check_module}*}" ]; then
        # No, so remove it from the return value
        ret=${ret//$check_module/}
      fi
    done

    # Normalize return value
    echo $ret | awk '$1=$1'
}

join_comma() {
    local IFS=","
    echo "$*"
}

get_maven_args() {
    local project=${1:-}
    local args=""

    if [ -n "$(hasflag --flash -f)" ]; then
        args="$args -Pflash"
    fi

    if [ -n "$(hasflag --skip-tests)" ]; then
        args="$args -DskipTests"
    fi

    if [ -n "$(hasflag --skip-checks)" ]; then
        args="$args -Pskip-checks"
    fi

    if [ -n "$(hasflag --batch-mode -b)" ]; then
        args="$args --batch-mode"
    fi

    local image_mode="$(readopt --image-mode -i)"
    if [ -z "${image_mode}" ]; then
      if [ $(hasflag --docker) ]; then
          image_mode="docker"
      elif [ $(hasflag --openshift --s2i) ]; then
          image_mode="openshift"
      fi
    fi
    if [ "${image_mode}" != "none" ]; then
        if [ -n "$(hasflag --images)" ] || [ -n "${image_mode}" ]; then
            #Build images
            args="$args -Pimage"
            if [ -n "${image_mode}" ]; then
                if [ "${image_mode}" == "openshift" ] || [ "${image_mode}" == "s2i" ]; then
                    args="$args -Dfabric8.mode=openshift"
                elif [ "${image_mode}" == "docker" ]; then
                    args="$args -Dfabric8.mode=kubernetes"
                elif [ "${image_mode}" != "auto" ]; then
                    echo "ERROR: Invalid --image-mode ${image_mode}. Only 'none', 'openshift', 'docker' or 'auto' supported".
                    exit 1
                fi
            fi
        fi
    fi

<<<<<<< HEAD
    if [ -z "$project" ]; then
        project="$(readopt --project -p)"
=======
    local ns="$namespace"
    if [ -z "$ns" ]; then
        ns="$(readopt --project -p)"
>>>>>>> d1d6f2ca
    fi
    if [ -n "${project}" ]; then
        args="$args -Dfabric8.namespace=${project}"
    fi

    if [ -n "$(hasflag --clean -c)" ]; then
        args="$args clean"
    fi

    local goals="$(readopt --goals)"
    if [ -n "${goals}" ]; then
        args="$args ${goals//,/ }"
    else
        args="$args install"
    fi

    echo $args
}

run_mvnw() {
    local args=$1
    local maven_modules=$(extract_modules)
    check_error $maven_modules
    cd $(basedir)
    if [ -z "${maven_modules}" ]; then
        echo "=============================================================================="
        echo "./mvnw $args"
        echo "=============================================================================="
        ./mvnw $args
        if [ $(hasflag --kill-pods --kill-pod -k) ]; then
          kill_pods $POD_MODULES
        fi
    else
      echo "Modules: $maven_modules"
      if [ $(hasflag --init) ]; then
        echo "=============================================================================="
        echo "./mvnw -N install"
        ./mvnw -N install
      fi
      for module in $maven_modules; do
        echo "=============================================================================="
        echo "./mvnw $args -f $module"
        echo "=============================================================================="
        ./mvnw -f $module $args
        if [ $(hasflag --kill-pods --kill-pod -k) ]; then
            kill_pods $module
        fi
      done
    fi
}

run_build() {
    run_mvnw "$(get_maven_args)"
}

run_system_test() {
    local server=$(readopt --server)
    local pool=$(readopt --pool)
    if [ -z "${pool}" ]; then
        pool="syndesis-ci"
    fi
    if [ -n "${server:-}" ]; then
        local token=$(readopt --token)
        if [ -z "${token:-}" ]; then
            echo "--server provided for sytem tests but no --token for credentials"
            exit 1
        fi
        local log
        log=$(oc login --server $server --token $token)
        if [ $? -ne 0 ]; then
           echo bla
           echo $log
           exit 1
        fi
    fi

    local lock_prefix=$(readopt --create-pool)
    if [ -n "${lock_prefix}" ]; then
        create_pool $lock_prefix
    elif [ -n "$(hasflag --list-pool)" ]; then
        list_pool "$pool"
    elif [ -n "$(hasflag --release-project)" ]; then
        release_project "$pool" "$(readopt --test-id)"
    else
       run_test_build $pool
    fi
}

run_test_build() {
    local pool=$1
    # Test project given directly
    local project=$(readopt --project)
    if [ -z "$project" ]; then
        project=$(get_free_pool_project)
        check_error $project
        local test_id=$(calc_test_id)
        trap "release_project "$pool" "$test_id"" EXIT
    fi

    oc project $project
    local maven_args=$(get_maven_args $project)
    check_error $maven_args
    maven_args="-Psystem-tests -Pimages -Dfabric8.mode=openshift $maven_args"
    run_mvnw "$maven_args"
}

run_minishift() {
    if [ $(hasflag --full-reset) ] || [ $(hasflag --reset) ]; then
        # Only warning if minishift is not installed
        minishift delete --clear-cache --force
        if [ $(hasflag --full-reset) ] && [ -d ~/.minishift ]; then
            rm -rf ~/.minishift
        fi
        local memory=$(readopt --memory)
        local cpus=$(readopt --cpus)
        local disksize=$(readopt --disk-size)
        minishift start --show-libmachine-logs=true --memory ${memory:-4912} --cpus ${cpus:-2} --disk-size ${disksize:-20GB}
    fi

    local project=$(readopt --project -p)
    if [ -n "${project}" ]; then
        # Delete project if existing
        if oc get project "${project}" >/dev/null 2>&1 ; then
            echo "Deleting project ${project}"
            oc delete project "${project}"
        fi
        echo "Creating project ${project}"
        for i in {1..10}; do
            if oc new-project "${project}" >/dev/null 2>&1 ; then
              break
            fi
            echo "Project still exist. Waiting 10s ..."
            sleep 10
        done
        oc project "${project}"
    fi

    local image_mode=$(readopt --image-mode -i)
    local template="syndesis-restricted"
    if [ "$image_mode" == "openshift" ]; then
        template="syndesis-restricted"
    elif [ "$image_mode" == "docker" ]; then
        template="syndesis-dev-restricted"
    fi
    if [ $(hasflag --install) ]; then
        basedir=$(basedir)
        check_error "$basedir"
        oc create -f ${basedir}/deploy/support/serviceaccount-as-oauthclient-restricted.yml
        oc create -f ${basedir}/deploy/${template}.yml
        oc new-app ${template} \
          -p ROUTE_HOSTNAME=syndesis.$(minishift ip).nip.io \
          -p OPENSHIFT_MASTER=$(oc whoami --show-server) \
          -p OPENSHIFT_PROJECT=$(oc project -q) \
          -p OPENSHIFT_OAUTH_CLIENT_SECRET=$(oc sa get-token syndesis-oauth-client)
    fi
    if [ $(hasflag --watch) ]; then
        watch oc get pods
    fi
}

dev_tasks() {
    if [ $(hasflag --debug) ]; then
        local name=$(readopt --debug)
        if [ -z "${name}" ]; then
            name="rest"
        fi

        local pod=$(oc get -o name pod -l component=syndesis-${name})
        oc port-forward ${pod//*\//} 5005:5005
    fi
}

# ============================================================================
# Main loop

if [ -n "$(hasflag --help -h)" ]; then
    display_help
    exit 0
fi

if [ -n "$(hasflag --rebase -r)" ]; then
    git_rebase_upstream
fi

# RUn minishift tasks
if [ -n "$(hasflag --minishift)" ]; then
    run_minishift
    exit 0
fi

# Run system tests
if [ -n "$(hasflag --system-test)" ]; then
    run_system_test
    exit 0
fi

# Developer helper tasks
if [ -n "$(hasflag --dev)" ]; then
    dev_tasks
    exit 0
fi

# Check for the mode to use
mode=$(readopt --mode)
if [ -z "${mode}" ]; then
    mode="build"
fi

case $mode in
    "build")
        run_build
        exit 0
        ;;
    "system-test")
        run_system_test
        exit 0
        ;;
    "minishift")
        run_minishift
        exit 0
        ;;
    "dev")
        dev_tasks
        exit 0
        ;;
    **)
        echo "Invalid mode '$mode'. Known modes: build, system-test"
        exit 1
esac<|MERGE_RESOLUTION|>--- conflicted
+++ resolved
@@ -17,12 +17,8 @@
 ARGS="$@"
 
 # All modules, in the right build order
-<<<<<<< HEAD
 ALL_MODULES="connectors verifier runtime rest s2i ui tests"
-=======
-ALL_MODULES="connectors verifier runtime rest s2i ui"
 POD_MODULES="verifier rest ui"
->>>>>>> d1d6f2ca
 MODULES=(
   "ui"
   "connectors"
@@ -73,7 +69,6 @@
 
 With "--system-test" the system tests are triggered which know these additional options:
 
-<<<<<<< HEAD
     --project <project>       The test project to use
     --token <token>           Token for connecting to the server
     --server <url>            OpenShift Server url to use for the tests. If not given, use the currently connected
@@ -84,14 +79,6 @@
     --create-pool <prefix>    Create project pool for system-tests with all projects with the given prefix
     --list-pool               Show all locks for the pool
     --release-project <t-id>  Release project for given test id (or all if no test id is given)
-=======
-    --test-namespace <ns>     The test namespace to use
-    --test-token <token>      The token for the test namespace
-    --pool-namespace <ns>     Specify the pool namespace to use for testing
-                              (mutually exclusive with --test-namespace)
-    --create-lock <prefix>    Create project pool locks for system-tests for the projects
-                              with the given prefix
->>>>>>> d1d6f2ca
 
 With "--minishift" Minishift can be initialized and installed with Syndesis
 
@@ -573,14 +560,8 @@
         fi
     fi
 
-<<<<<<< HEAD
     if [ -z "$project" ]; then
         project="$(readopt --project -p)"
-=======
-    local ns="$namespace"
-    if [ -z "$ns" ]; then
-        ns="$(readopt --project -p)"
->>>>>>> d1d6f2ca
     fi
     if [ -n "${project}" ]; then
         args="$args -Dfabric8.namespace=${project}"
