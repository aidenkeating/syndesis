/**
 * Copyright (C) 2016 Red Hat, Inc.
 *
 * Licensed under the Apache License, Version 2.0 (the "License");
 * you may not use this file except in compliance with the License.
 * You may obtain a copy of the License at
 *
 *         http://www.apache.org/licenses/LICENSE-2.0
 *
 * Unless required by applicable law or agreed to in writing, software
 * distributed under the License is distributed on an "AS IS" BASIS,
 * WITHOUT WARRANTIES OR CONDITIONS OF ANY KIND, either express or implied.
 * See the License for the specific language governing permissions and
 * limitations under the License.
 */
package io.syndesis.openshift;

import java.io.IOException;
import java.io.InputStream;
import java.util.List;
import java.util.Map;

import io.fabric8.kubernetes.api.model.EnvVar;
import io.fabric8.openshift.api.model.DeploymentConfig;
import io.fabric8.openshift.api.model.DeploymentConfigStatus;
import io.fabric8.openshift.client.NamespacedOpenShiftClient;
import io.syndesis.core.Names;

public class OpenShiftServiceImpl implements OpenShiftService {

    private final NamespacedOpenShiftClient openShiftClient;
    private final OpenShiftConfigurationProperties config;

    public OpenShiftServiceImpl(NamespacedOpenShiftClient openShiftClient, OpenShiftConfigurationProperties config) {
        this.openShiftClient = openShiftClient;
        this.config = config;
    }

    @Override
<<<<<<< HEAD
    public void ensureSetup(String name, DeploymentData deploymentData) {
        String sName = Names.sanitize(name);
        DockerImage builderImage = new DockerImage(this.config.getBuilderImage());
        ensureImageStreams(sName, deploymentData, builderImage);
        ensureDeploymentConfig(sName, deploymentData, this.config.getIntegrationServiceAccount());
        ensureSecret(sName, deploymentData);
        ensureBuildConfig(sName, deploymentData, builderImage);
    }

    @Override
    public void build(String name, InputStream tarInputStream) throws IOException {
        String sName = Names.sanitize(name);
        openShiftClient.buildConfigs().withName(sName)
                       .instantiateBinary()
                       .fromInputStream(tarInputStream);
=======
    public void create(OpenShiftDeployment d) {
        openShiftClient.withRequestConfig(d.getRequestConfig()).<Void>call(c -> {
            ensureImageStreams(openShiftClient, d);
            ensureDeploymentConfig(openShiftClient, d, config.getIntegrationServiceAccount());
            ensureSecret(openShiftClient, d);
            ensureBuildConfig(openShiftClient, d, config.getBuilderImageStreamTag());
            return null;
        });
    }

    @Override
    public boolean delete(OpenShiftDeployment d) {
        String sanitizedName = d.getSanitizedName();
        return openShiftClient.withRequestConfig(d.getRequestConfig()).call(c ->
                                                                                removeImageStreams(openShiftClient, new DockerImage(config.getBuilderImageStreamTag())) &&
                                                                                removeDeploymentConfig(openShiftClient, sanitizedName) &&
                                                                                removeSecret(openShiftClient, sanitizedName) &&
                                                                                removeBuildConfig(openShiftClient, sanitizedName)
        );
>>>>>>> 6eee8f2c
    }

    @Override
    public boolean delete(String name) {
        String sName = Names.sanitize(name);
        return
            removeImageStreams(new DockerImage(config.getBuilderImage())) &&
            removeDeploymentConfig(sName) &&
            removeSecret(sName) &&
            removeBuildConfig(sName);
    }

    @Override
    public boolean exists(String name) {
        String sName = Names.sanitize(name);
        return openShiftClient.deploymentConfigs().withName(sName).get() != null;
    }

    @Override
    public void scale(String name, int desiredReplicas) {
        String sName = Names.sanitize(name);
        openShiftClient.deploymentConfigs().withName(sName).edit()
                       .editSpec()
                       .withReplicas(desiredReplicas)
                       .endSpec()
                       .done();
    }


    @Override
    public boolean isScaled(String name, int desiredReplicas) {
        String sName = Names.sanitize(name);
        DeploymentConfig dc = openShiftClient.deploymentConfigs().withName(sName).get();

        int allReplicas = 0;
        int readyReplicas = 0;
        if (dc != null && dc.getStatus() != null) {
            DeploymentConfigStatus status = dc.getStatus();
            allReplicas = nullSafe(status.getReplicas());
            readyReplicas = nullSafe(status.getReadyReplicas());
        }
        return desiredReplicas == allReplicas && desiredReplicas == readyReplicas;
    }

    @Override
    public List<DeploymentConfig> getDeploymentsByLabel(Map<String, String> labels) {
        return openShiftClient.deploymentConfigs().withLabels(labels).list().getItems();
    };

    private int nullSafe(Integer nr) {
        return nr != null ? nr : 0;
    }

//==================================================================================================

<<<<<<< HEAD
    private void ensureImageStreams(String name, DeploymentData deploymentData, DockerImage img) {
        openShiftClient.imageStreams().withName(img.getShortName()).createOrReplaceWithNew()
                .withNewMetadata()
                    .withName(img.shortName)
                    .addToAnnotations(deploymentData.getAnnotations())
                    .addToLabels(deploymentData.getLabels())
                .endMetadata()
                    .withNewSpec().addNewTag().withNewFrom().withKind("DockerImage").withName(img.getImage()).endFrom().withName(img.getTag()).endTag().endSpec()
                .done();
        openShiftClient.imageStreams().withName(name).createOrReplaceWithNew()
            .withNewMetadata().withName(name).endMetadata().done();
=======
    private static void ensureImageStreams(OpenShiftClient client, OpenShiftDeployment deployment) {
        final String sanitizedName = deployment.getSanitizedName();
        client.imageStreams().withName(sanitizedName).createOrReplaceWithNew()
            .withNewMetadata().withName(sanitizedName).endMetadata().done();
>>>>>>> 6eee8f2c
    }

    private boolean removeImageStreams(DockerImage img) {
        return openShiftClient.imageStreams().withName(img.getShortName()).delete();
    }

    private void ensureDeploymentConfig(String name, DeploymentData deploymentData, String serviceAccount) {
        openShiftClient.deploymentConfigs().withName(name).createOrReplaceWithNew()
            .withNewMetadata()
            .withName(name)
            .addToAnnotations(deploymentData.getAnnotations())
            .addToLabels(deploymentData.getLabels())
            .endMetadata()
            .withNewSpec()
            .withReplicas(1)
            .addToSelector("integration", name)
            .withNewTemplate()
            .withNewMetadata().addToLabels("integration", name).endMetadata()
            .withNewSpec()
            .withServiceAccount(serviceAccount)
            .withServiceAccountName(serviceAccount)
            .addNewContainer()
            .withImage(" ").withImagePullPolicy("Always").withName(name)
            .addNewPort().withName("jolokia").withContainerPort(8778).endPort()
            .addNewVolumeMount()
                .withName("secret-volume")
                .withMountPath("/deployments/config")
                .withReadOnly(false)
            .endVolumeMount()
            .endContainer()
            .addNewVolume()
                .withName("secret-volume")
                .withNewSecret()
                    .withSecretName(name)
                .endSecret()
            .endVolume()
            .endSpec()
            .endTemplate()
            .addNewTrigger().withType("ConfigChange").endTrigger()
            .addNewTrigger().withType("ImageChange")
            .withNewImageChangeParams()
            .withAutomatic(true).addToContainerNames(name)
            .withNewFrom().withKind("ImageStreamTag").withName(name + ":latest").endFrom()
            .endImageChangeParams()
            .endTrigger()
            .endSpec()
            .done();
    }


    private boolean removeDeploymentConfig(String projectName) {
        return openShiftClient.deploymentConfigs().withName(projectName).delete();
    }

<<<<<<< HEAD
    private void ensureBuildConfig(String name, DeploymentData deploymentData, DockerImage builderImage) {
        openShiftClient.buildConfigs().withName(name).createOrReplaceWithNew()
=======
    private static void ensureBuildConfig(OpenShiftClient client,
                                          OpenShiftDeployment deployment,
                                          String builderStreamTag) {
        String sanitizedName = deployment.getSanitizedName();
        client.buildConfigs().withName(sanitizedName).createOrReplaceWithNew()
>>>>>>> 6eee8f2c
            .withNewMetadata()
                .withName(name)
                .addToAnnotations(deploymentData.getAnnotations())
                .addToLabels(deploymentData.getLabels())
            .endMetadata()
            .withNewSpec()
            .withRunPolicy("SerialLatestOnly")
            .withNewSource().withType("Binary").endSource()
            .withNewStrategy()
<<<<<<< HEAD
              .withType("Source")
              .withNewSourceStrategy()
                .withNewFrom().withKind("ImageStreamTag").withName(builderImage.getShortName() + ":" + builderImage.getTag()).endFrom()
                .withIncremental(true)
                .withEnv(new EnvVar("MAVEN_OPTS","-XX:+UseG1GC -XX:+UseStringDeduplication -Xmx500m", null))
              .endSourceStrategy()
=======
            .withType("Source")
            .withNewSourceStrategy()
            .withNewFrom().withKind("ImageStreamTag").withName(builderStreamTag).endFrom()
            .withIncremental(true)
              .withEnv(new EnvVar("MAVEN_OPTS","-XX:+UseG1GC -XX:+UseStringDeduplication -Xmx300m", null))
            .endSourceStrategy()
>>>>>>> 6eee8f2c
            .endStrategy()
            .withNewOutput().withNewTo().withKind("ImageStreamTag").withName(name + ":latest").endTo().endOutput()
            .endSpec()
            .done();
    }

    private boolean removeBuildConfig(String projectName) {
        return openShiftClient.buildConfigs().withName(projectName).delete();
    }

    private void ensureSecret(String name, DeploymentData deploymentData) {
        openShiftClient.secrets().withName(name).createOrReplaceWithNew()
            .withNewMetadata()
                .withName(name)
                .addToAnnotations(deploymentData.getAnnotations())
                .addToLabels(deploymentData.getLabels())
            .endMetadata()
            .withStringData(deploymentData.getSecret())
            .done();
    }


    private boolean removeSecret(String projectName) {
       return openShiftClient.secrets().withName(projectName).delete();
    }


    /* default */ static class DockerImage {
        private final String image;

        private String tag = "latest";

        private final String shortName;

        /* default */ DockerImage(String fullImage) {
            image = fullImage;

            int colonIndex = fullImage.lastIndexOf(':');

            String builderImageStreamName = fullImage;
            if (colonIndex > -1) {
                builderImageStreamName = fullImage.substring(0, colonIndex);
                tag = fullImage.substring(colonIndex + 1);
            }
            shortName = builderImageStreamName.substring(builderImageStreamName.lastIndexOf('/') + 1);
        }

        public String getImage() {
            return image;
        }

        public String getTag() {
            return tag;
        }

        public String getShortName() {
            return shortName;
        }
    }

}<|MERGE_RESOLUTION|>--- conflicted
+++ resolved
@@ -20,6 +20,8 @@
 import java.util.List;
 import java.util.Map;
 
+import javax.ws.rs.HEAD;
+
 import io.fabric8.kubernetes.api.model.EnvVar;
 import io.fabric8.openshift.api.model.DeploymentConfig;
 import io.fabric8.openshift.api.model.DeploymentConfigStatus;
@@ -37,14 +39,12 @@
     }
 
     @Override
-<<<<<<< HEAD
     public void ensureSetup(String name, DeploymentData deploymentData) {
         String sName = Names.sanitize(name);
-        DockerImage builderImage = new DockerImage(this.config.getBuilderImage());
-        ensureImageStreams(sName, deploymentData, builderImage);
+        ensureImageStreams(sName);
         ensureDeploymentConfig(sName, deploymentData, this.config.getIntegrationServiceAccount());
         ensureSecret(sName, deploymentData);
-        ensureBuildConfig(sName, deploymentData, builderImage);
+        ensureBuildConfig(sName, deploymentData, this.config.getBuilderImageStreamTag());
     }
 
     @Override
@@ -53,34 +53,13 @@
         openShiftClient.buildConfigs().withName(sName)
                        .instantiateBinary()
                        .fromInputStream(tarInputStream);
-=======
-    public void create(OpenShiftDeployment d) {
-        openShiftClient.withRequestConfig(d.getRequestConfig()).<Void>call(c -> {
-            ensureImageStreams(openShiftClient, d);
-            ensureDeploymentConfig(openShiftClient, d, config.getIntegrationServiceAccount());
-            ensureSecret(openShiftClient, d);
-            ensureBuildConfig(openShiftClient, d, config.getBuilderImageStreamTag());
-            return null;
-        });
-    }
-
-    @Override
-    public boolean delete(OpenShiftDeployment d) {
-        String sanitizedName = d.getSanitizedName();
-        return openShiftClient.withRequestConfig(d.getRequestConfig()).call(c ->
-                                                                                removeImageStreams(openShiftClient, new DockerImage(config.getBuilderImageStreamTag())) &&
-                                                                                removeDeploymentConfig(openShiftClient, sanitizedName) &&
-                                                                                removeSecret(openShiftClient, sanitizedName) &&
-                                                                                removeBuildConfig(openShiftClient, sanitizedName)
-        );
->>>>>>> 6eee8f2c
     }
 
     @Override
     public boolean delete(String name) {
         String sName = Names.sanitize(name);
         return
-            removeImageStreams(new DockerImage(config.getBuilderImage())) &&
+            removeImageStreams(sName) &&
             removeDeploymentConfig(sName) &&
             removeSecret(sName) &&
             removeBuildConfig(sName);
@@ -129,28 +108,13 @@
 
 //==================================================================================================
 
-<<<<<<< HEAD
-    private void ensureImageStreams(String name, DeploymentData deploymentData, DockerImage img) {
-        openShiftClient.imageStreams().withName(img.getShortName()).createOrReplaceWithNew()
-                .withNewMetadata()
-                    .withName(img.shortName)
-                    .addToAnnotations(deploymentData.getAnnotations())
-                    .addToLabels(deploymentData.getLabels())
-                .endMetadata()
-                    .withNewSpec().addNewTag().withNewFrom().withKind("DockerImage").withName(img.getImage()).endFrom().withName(img.getTag()).endTag().endSpec()
-                .done();
+    private void ensureImageStreams(String name) {
         openShiftClient.imageStreams().withName(name).createOrReplaceWithNew()
-            .withNewMetadata().withName(name).endMetadata().done();
-=======
-    private static void ensureImageStreams(OpenShiftClient client, OpenShiftDeployment deployment) {
-        final String sanitizedName = deployment.getSanitizedName();
-        client.imageStreams().withName(sanitizedName).createOrReplaceWithNew()
-            .withNewMetadata().withName(sanitizedName).endMetadata().done();
->>>>>>> 6eee8f2c
-    }
-
-    private boolean removeImageStreams(DockerImage img) {
-        return openShiftClient.imageStreams().withName(img.getShortName()).delete();
+                       .withNewMetadata().withName(name).endMetadata().done();
+    }
+
+    private boolean removeImageStreams(String name) {
+        return openShiftClient.imageStreams().withName(name).delete();
     }
 
     private void ensureDeploymentConfig(String name, DeploymentData deploymentData, String serviceAccount) {
@@ -201,16 +165,8 @@
         return openShiftClient.deploymentConfigs().withName(projectName).delete();
     }
 
-<<<<<<< HEAD
-    private void ensureBuildConfig(String name, DeploymentData deploymentData, DockerImage builderImage) {
+    private void ensureBuildConfig(String name, DeploymentData deploymentData, String builderStreamTag) {
         openShiftClient.buildConfigs().withName(name).createOrReplaceWithNew()
-=======
-    private static void ensureBuildConfig(OpenShiftClient client,
-                                          OpenShiftDeployment deployment,
-                                          String builderStreamTag) {
-        String sanitizedName = deployment.getSanitizedName();
-        client.buildConfigs().withName(sanitizedName).createOrReplaceWithNew()
->>>>>>> 6eee8f2c
             .withNewMetadata()
                 .withName(name)
                 .addToAnnotations(deploymentData.getAnnotations())
@@ -220,21 +176,12 @@
             .withRunPolicy("SerialLatestOnly")
             .withNewSource().withType("Binary").endSource()
             .withNewStrategy()
-<<<<<<< HEAD
               .withType("Source")
               .withNewSourceStrategy()
-                .withNewFrom().withKind("ImageStreamTag").withName(builderImage.getShortName() + ":" + builderImage.getTag()).endFrom()
+                .withNewFrom().withKind("ImageStreamTag").withName(builderStreamTag).endFrom()
                 .withIncremental(true)
                 .withEnv(new EnvVar("MAVEN_OPTS","-XX:+UseG1GC -XX:+UseStringDeduplication -Xmx500m", null))
               .endSourceStrategy()
-=======
-            .withType("Source")
-            .withNewSourceStrategy()
-            .withNewFrom().withKind("ImageStreamTag").withName(builderStreamTag).endFrom()
-            .withIncremental(true)
-              .withEnv(new EnvVar("MAVEN_OPTS","-XX:+UseG1GC -XX:+UseStringDeduplication -Xmx300m", null))
-            .endSourceStrategy()
->>>>>>> 6eee8f2c
             .endStrategy()
             .withNewOutput().withNewTo().withKind("ImageStreamTag").withName(name + ":latest").endTo().endOutput()
             .endSpec()
@@ -261,38 +208,4 @@
        return openShiftClient.secrets().withName(projectName).delete();
     }
 
-
-    /* default */ static class DockerImage {
-        private final String image;
-
-        private String tag = "latest";
-
-        private final String shortName;
-
-        /* default */ DockerImage(String fullImage) {
-            image = fullImage;
-
-            int colonIndex = fullImage.lastIndexOf(':');
-
-            String builderImageStreamName = fullImage;
-            if (colonIndex > -1) {
-                builderImageStreamName = fullImage.substring(0, colonIndex);
-                tag = fullImage.substring(colonIndex + 1);
-            }
-            shortName = builderImageStreamName.substring(builderImageStreamName.lastIndexOf('/') + 1);
-        }
-
-        public String getImage() {
-            return image;
-        }
-
-        public String getTag() {
-            return tag;
-        }
-
-        public String getShortName() {
-            return shortName;
-        }
-    }
-
 }