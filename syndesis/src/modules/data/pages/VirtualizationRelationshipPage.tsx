--- conflicted
+++ resolved
@@ -1,13 +1,9 @@
-import HeaderView from '../components/HeaderView';
+import HeaderView from '../shared/HeaderView';
 import * as React from 'react';
 import { RestDataService } from '@syndesis/models';
 import { Translation } from 'react-i18next';
-<<<<<<< HEAD
-import VirtualizationNavBar from '../components/VirtualizationNavBar';
+import VirtualizationNavBar from '../shared/VirtualizationNavBar';
 import { WithRouteData } from '@syndesis/utils';
-=======
-import VirtualizationNavBar from '../shared/VirtualizationNavBar';
->>>>>>> 9ec0f843
 
 /**
  * @param virtualizationId - the ID of the virtualization whose details are being shown by this page.
