--- conflicted
+++ resolved
@@ -1,13 +1,3 @@
-<<<<<<< HEAD
-import { IPaaSComponent } from '../../common/common';
-import { element, $, by, ElementFinder } from 'protractor';
-import { P } from '../../common/world';
-import { log } from '../../../src/app/logging';
-
-export class IntegrationsListComponent implements IPaaSComponent {
-  rootElement(): ElementFinder {
-    return element(by.css('ipaas-integrations-list'));
-=======
 import { SyndesisComponent } from '../../common/common';
 import { $, by, ElementFinder } from 'protractor';
 import { P } from '../../common/world';
@@ -17,7 +7,6 @@
 export class IntegrationsListComponent implements SyndesisComponent {
   rootElement(): ElementFinder {
     return $('syndesis-integrations-list');
->>>>>>> 1fa98adb
   }
 
   isIntegrationPresent(name: string): P<boolean> {
