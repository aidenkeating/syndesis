--- conflicted
+++ resolved
@@ -74,11 +74,7 @@
             }
 
             @Override
-<<<<<<< HEAD
-            public Connector info(final ConnectorTemplate connectorTemplate, final ConnectorSettings connectorSettings) {
-=======
             public ConnectorSummary info(final ConnectorTemplate connectorTemplate, final ConnectorSettings connectorSettings) {
->>>>>>> 73d99abe
                 return null;
             }
         });
