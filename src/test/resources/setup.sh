#!/bin/bash

#   External Environment Variables
#
#1. KUBERNETES_NAMESPACE:                   The target namespace.
#2. SYNDESIS_TEMPLATE_TYPE:                 The template type to use (e.g. syndesis, syndesis-restricted, syndesis-ephemeral-restricted.
#3. SYNDESIS_TEMPLATE_URL:                  The full url to the templates to use.
#4. OPENSHIFT_TEMPLATE_FROM_WORKSPACE:      Flag to enable reading the template from the ${WORKSPACE} environment variable.
#5. OPENSHIFT_TEMPLATES_FROM_GITHUB_COMMIT: The sha of the actual commit to use. Meant to be used for pull request validation (currently unused?).
#
#   Template Parameter Values:
#
#   OPENSHIFT_MASTER
#   GITHUB_OAUTH_CLIENT_ID
#   GITHUB_OAUTH_CLIENT_SECRET

#Configure the SYNDESIS_TEMPLATE_TYPE
if [ -z "${SYNDESIS_TEMPLATE_TYPE}" ]; then
    SYNDESIS_TEMPLATE_TYPE="syndesis-ci"
fi

#Configure the SYNDESIS_TEMPLATE_URL
if [ -n "${SYNDESIS_TEMPLATE_URL}" ]; then
    true
elif [ -n "${OPENSHIFT_TEMPLATE_FROM_WORKSPACE}" ]; then
    SYNDESIS_TEMPLATE_URL="${WORKSPACE}/${SYNDESIS_TEMPLATE_TYPE}.yml"
elif [ -n "${OPENSHIFT_TEMPLATES_FROM_GITHUB_COMMIT}" ]; then
    SYNDESIS_TEMPLATE_URL="https://raw.githubusercontent.com/syndesisio/syndesis-openshift-templates/${OPENSHIFT_TEMPLATES_GIT_COMMIT}/${SYNDESIS_TEMPLATE_TYPE}.yml"
else
    SYNDESIS_TEMPLATE_URL="https://raw.githubusercontent.com/syndesisio/syndesis-openshift-templates/master/${SYNDESIS_TEMPLATE_TYPE}.yml"
fi

#Configure OPENSHIFT_MASTER
if [ -z "${OPENSHIFT_MASTER}" ]; then
    OPENSHIFT_MASTER="$(oc whoami --show-server)"
fi

#Configure the SYNDESIS_E2E_SECRET
if [ -n "${SYNDESIS_E2E_SECRET}" ]; then
	if [ -n "${GITHUB_E2E_OAUTH_CLIENT_ID}" ] && [ -n "${GITHUB_E2E_OAUTH_CLIENT_SECRET}" ]; then
		echo "Using End to End Github account"
    		GITHUB_OAUTH_CLIENT_ID=${GITHUB_E2E_OAUTH_CLIENT_ID}
    		GITHUB_OAUTH_CLIENT_SECRET=${GITHUB_E2E_OAUTH_CLIENT_SECRET}
	else
		echo "Warning: You provided SYNDESIS_E2E_SECRET but one of GITHUB_E2E_OAUTH_CLIENT_ID or GITHUB_E2E_OAUTH_CLIENT_SECRET is empty!"
	fi
fi

if [ -z "${GITHUB_OAUTH_CLIENT_ID}" ]; then
	echo "GITHUB_OAUTH_CLIENT_ID not found. Aborting!"
	exit 1
fi

if [ -z "${GITHUB_OAUTH_CLIENT_SECRET}" ]; then
	echo "GITHUB_OAUTH_CLIENT_SECRET not found. Aborting!"
	exit 1
fi

# We pass the namespace on each command individually, because when this script is run inside a pod, all commands default to the pod namespace (ignoring commands like `oc project` etc)
echo "Installing Syndesis in ${KUBERNETES_NAMESPACE} from: ${SYNDESIS_TEMPLATE_URL}"
oc project ${KUBERNETES_NAMESPACE}


oc create -f ${SYNDESIS_TEMPLATE_URL} -n ${KUBERNETES_NAMESPACE}  || oc replace -f ${SYNDESIS_TEMPLATE_URL} -n ${KUBERNETES_NAMESPACE}

oc new-app ${SYNDESIS_TEMPLATE_TYPE}  \
    -p ROUTE_HOSTNAME=${KUBERNETES_NAMESPACE}.b6ff.rh-idev.openshiftapps.com \
    -p OPENSHIFT_MASTER=${OPENSHIFT_MASTER} \
    -p GITHUB_OAUTH_CLIENT_ID=${GITHUB_OAUTH_CLIENT_ID} \
    -p GITHUB_OAUTH_CLIENT_SECRET=${GITHUB_OAUTH_CLIENT_SECRET} \
    -p OPENSHIFT_OAUTH_CLIENT_ID=$(oc project -q) \
<<<<<<< HEAD
    -p TEST_SUPPORT_ENABLED=true \
    -n ${KUBERNETES_NAMESPACE}
=======
    -n ${KUBERNETES_NAMESPACE}

# If env variable `SYNDESIS_RELEASED_IMAGES` IS provided by template will be used
if [ -n "${SYNDESIS_RELEASED_IMAGES}" ]; then
    echo "ImageStreams specified by template will be used"
    # no op required
else
    # Move image streams (one by one) inside the test namespace
    echo "ImageStreams from CI namespace will be used"
    for i in `oc get istag -n syndesis-ci | cut -f1 -d " " | grep -v NAME`;do oc tag syndesis-ci/$i ${KUBERNETES_NAMESPACE}/$i; done
fi
>>>>>>> 71527447
<|MERGE_RESOLUTION|>--- conflicted
+++ resolved
@@ -69,10 +69,7 @@
     -p GITHUB_OAUTH_CLIENT_ID=${GITHUB_OAUTH_CLIENT_ID} \
     -p GITHUB_OAUTH_CLIENT_SECRET=${GITHUB_OAUTH_CLIENT_SECRET} \
     -p OPENSHIFT_OAUTH_CLIENT_ID=$(oc project -q) \
-<<<<<<< HEAD
     -p TEST_SUPPORT_ENABLED=true \
-    -n ${KUBERNETES_NAMESPACE}
-=======
     -n ${KUBERNETES_NAMESPACE}
 
 # If env variable `SYNDESIS_RELEASED_IMAGES` IS provided by template will be used
@@ -83,5 +80,4 @@
     # Move image streams (one by one) inside the test namespace
     echo "ImageStreams from CI namespace will be used"
     for i in `oc get istag -n syndesis-ci | cut -f1 -d " " | grep -v NAME`;do oc tag syndesis-ci/$i ${KUBERNETES_NAMESPACE}/$i; done
-fi
->>>>>>> 71527447
+fi