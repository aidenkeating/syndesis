--- conflicted
+++ resolved
@@ -19,13 +19,8 @@
     <div class="col-md-3 progress-line">
       <!-- Cube Line: Cube -->
       <div class="icon">
-<<<<<<< HEAD
-        <p class="round active">
-          <i class="fa fa-cube"></i>
-=======
         <p [class]="'round ' + getActiveClass(undefined, 0)">
           <i [class]="getIconClass(0)"></i>
->>>>>>> 50e9ce66
         </p>
       </div>
       
@@ -33,16 +28,10 @@
       <div class="vertical"></div>
       
       <!-- Progress Line: Icon -->
-<<<<<<< HEAD
-      <div class="icon" style="margin-top: 200px;">
-        <p class="round inactive">
-          <i class="fa fa-cube"></i>
-=======
       <div class="icon"
            style="margin-top: 200px;">
         <p [class]="'round ' + getActiveClass(undefined, 1)">
           <i [class]="getIconClass(1)"></i>
->>>>>>> 50e9ce66
         </p>
       </div>
     </div>
