--- conflicted
+++ resolved
@@ -1,32 +1,21 @@
 package template
 
 import (
-<<<<<<< HEAD
 	"context"
 	"encoding/json"
 	"fmt"
+
 	"math/rand"
 	"time"
 
 	v1 "github.com/openshift/api/image/v1"
-	"k8s.io/apimachinery/pkg/types"
-	"sigs.k8s.io/controller-runtime/pkg/client"
-
-=======
-	"encoding/json"
-	"fmt"
->>>>>>> ed31083d
 	"github.com/syndesisio/syndesis/install/operator/pkg/apis/syndesis/v1alpha1"
 	"github.com/syndesisio/syndesis/install/operator/pkg/generator"
 	"github.com/syndesisio/syndesis/install/operator/pkg/syndesis/configuration"
 	"github.com/syndesisio/syndesis/install/operator/pkg/util"
 	"k8s.io/apimachinery/pkg/runtime"
-<<<<<<< HEAD
-=======
-	"math/rand"
-	logf "sigs.k8s.io/controller-runtime/pkg/runtime/log"
-	"time"
->>>>>>> ed31083d
+	"k8s.io/apimachinery/pkg/types"
+	"sigs.k8s.io/controller-runtime/pkg/client"
 )
 
 var random = rand.New(rand.NewSource(time.Now().UnixNano()))
@@ -96,7 +85,6 @@
 	return ctx.Tags.Syndesis, nil
 }
 
-<<<<<<< HEAD
 func GetSyndesisVersionFromOperator(ctx context.Context, c client.Client, syndesis *v1alpha1.Syndesis) (string, error) {
 	is := &v1.ImageStream{}
 	err := c.Get(ctx, types.NamespacedName{Namespace: syndesis.Namespace, Name: "syndesis-operator"}, is)
@@ -111,18 +99,13 @@
 	}
 }
 
-=======
->>>>>>> ed31083d
 func SetupRenderContext(renderContext *generator.Context, syndesis *v1alpha1.Syndesis, params ResourceParams, env map[string]string) error {
 
 	// Lets fill in all the addons we know about...
 	if syndesis.Spec.Addons == nil {
 		syndesis.Spec.Addons = v1alpha1.AddonsSpec{}
 	}
-<<<<<<< HEAD
-
-=======
->>>>>>> ed31083d
+
 	addonFiles, err := generator.GetAssetsFS().Open("./addons/")
 	if err != nil {
 		return err
